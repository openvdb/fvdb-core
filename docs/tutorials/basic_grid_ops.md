# Basic GridBatch Operations

Here we describe basic operations you can perform on a `GridBatch`. Generally, these operations involve a `GridBatch` and an associated `JaggedTensor` of data representing the attributes/features at each voxel within the grid.

## Sampling grids

You can differentiably sample data stored at the voxels of a grid using *trilinear* or *Bézier* interpolation as follows:

```python
import fvdb
from fvdb.utils.examples import load_car_1_mesh, load_car_2_mesh
import torch
import numpy as np

# We're going to create a minibatch of two meshes
v1, f1 = load_car_1_mesh(mode="vf")
v2, f2 = load_car_2_mesh(mode="vf")

# Build a GridBatch from two meshes
mesh_v_jagged = fvdb.JaggedTensor([v1, v2])
mesh_f_jagged = fvdb.JaggedTensor([f1, f2]).int()
grid = fvdb.GridBatch.from_mesh(mesh_v_jagged, mesh_f_jagged, voxel_sizes=0.1)

# Generate some sample points by adding random gaussian noise to the center of each voxel
world_space_centers = grid.grid_to_world(grid.ijk.float())
# 5 samples per voxel for the first grid and 7 samples per voxel for the second
sample_pts = fvdb.JaggedTensor([
    torch.cat([world_space_centers[0].jdata] * 5),
    torch.cat([world_space_centers[1].jdata] * 7)])
sample_pts += fvdb.JaggedTensor([
    torch.randn(grid.num_voxels_at(0) * 5, 3).to(grid.device) * grid.voxel_sizes[0]*0.3,
    torch.randn(grid.num_voxels_at(1) * 7, 3).to(grid.device) * grid.voxel_sizes[1]*0.3])

# Generate RGB values per voxel as the normalized absolute grid coordinate of the voxel
per_voxel_colors = world_space_centers.clone()
per_voxel_colors.jdata = torch.abs(world_space_centers.jdata) / torch.norm(world_space_centers.jdata, dim=-1, keepdim=True)

# Sample these RGB colors at each sample point with trilinear interpolation
# NOTE: You can use grid.sample_bezier to sample using bezier interpolation
sampled_colors = grid.sample_trilinear(sample_pts, per_voxel_colors)
```

Grid with color attributes            |  Points with sampled colors
:------------------------------------:|:------------------------------------:
![](../imgs/fig/sampling_1.png)       |  ![](../imgs/fig/sampling_2.png)

## Splatting point data to a grid

You can differentiably splat data at a set of points into voxels in a grid using *trilinear* or *Bézier* interpolation as follows:

```python
import fvdb
from fvdb.utils.examples import load_car_1_mesh, load_car_2_mesh
import torch
import point_cloud_utils as pcu

# We're going to create a minibatch of two point clouds each of which
# has a different number of points
pts1, clrs1 = load_car_1_mesh(mode="vn")
pts2, clrs2 = load_car_2_mesh(mode="vn")

# JaggedTensors of points and normals
points = fvdb.JaggedTensor([pts1, pts2])
colors = fvdb.JaggedTensor([clrs1, clrs2])

# Create a grid where the voxels each have unit sidelength
grid = fvdb.GridBatch.from_points(points, voxel_sizes=1.0)

# Splat the normals into the grid with trilinear interpolation
# vox_normals is a JaggedTensor of per-voxel normals
# NOTE: You can use grid.splat_bezier to splat using bezier interpolation
vox_colors = grid.splat_trilinear(points, colors)
```

Input grid and points with colors                     |  Splat colors onto the grid
:----------------------------------------------------:|:----------------------------------------------------:
![](../imgs/fig/screenshot_000000.png.trim.png)       |  ![](../imgs/fig/screenshot_000006.png.trim.png)

## Checking if points are in a grid

You can query whether points lie in a grid as follows:

```python
import fvdb
from fvdb.utils.examples import load_car_1_mesh, load_car_2_mesh
import torch
import numpy as np
import point_cloud_utils as pcu

# We're going to create a minibatch of two meshes
v1, f1 = load_car_1_mesh(mode="vf")
v2, f2 = load_car_2_mesh(mode="vf")
f1, f2 = f1.to(torch.int32), f2.to(torch.int32)

# Build a GridBatch from two meshes
mesh_v_jagged = fvdb.JaggedTensor([v1, v2]).cuda()
mesh_f_jagged = fvdb.JaggedTensor([f1, f2]).cuda()
grid = fvdb.GridBatch.from_mesh(mesh_v_jagged, mesh_f_jagged, voxel_sizes=0.1)

# Generate some points and check if they lie within the grid
bbox_sizes = grid.bboxes[:, 1] - grid.bboxes[:, 0]
bbox_origins = grid.bboxes[:, 0]
pts = fvdb.JaggedTensor([
    (torch.randn(10_000, 3, device='cuda') - bbox_origins[0]) * bbox_sizes[0],
    (torch.randn(11_000, 3, device='cuda') - bbox_origins[0]) * bbox_sizes[0],
])

# Get a mask indicating which points lie in the grid
mask = grid.points_in_grid(pts)
```

We visualize the points which intersect the grid (yellow points intersect and purple points do not).
![](../imgs/fig/pts_in_grid.png)

## Checking if ijk coordinates are in a grid

Similar to querying whether world space points lie in a grid, you can query whether the index space `ijk` integer coordinates lie in a grid as follows:

```python
import fvdb
from fvdb.utils.examples import load_car_1_mesh, load_car_2_mesh
import torch
import numpy as np
import point_cloud_utils as pcu
import polyscope as ps
import os


# We're going to create a minibatch of two meshes
v1, f1 = load_car_1_mesh(mode="vf")
v2, f2 = load_car_2_mesh(mode="vf")
f1, f2 = f1.to(torch.int32), f2.to(torch.int32)

# Build a GridBatch from two meshes
mesh_v_jagged = fvdb.JaggedTensor([v1, v2]).cuda()
mesh_f_jagged = fvdb.JaggedTensor([f1, f2]).cuda()
grid = fvdb.GridBatch.from_mesh(mesh_v_jagged, mesh_f_jagged, voxel_sizes=0.025)

rand_idx_pts = []
for b, b_grid in enumerate(grid.bboxes):
    pts = [torch.randint(int(b_grid[0][i]), int(b_grid[1][i]), size=(2_000 * (b+1),), device='cuda') for i in range(3)]
    rand_idx_pts.append(torch.stack(pts, dim=1))

pts = fvdb.JaggedTensor(rand_idx_pts)

coords_in_grid = grid.coords_in_grid(pts)
```

We visualize the coordinates which intersect the grid (yellow coordinates intersect and purple coordinates do not).
![](../imgs/fig/coords_in_grid.png)


## Checking if axis aligned cubes intersect a grid

There are methods of a grid to help ascertain whether a provided set of axis-aligned cubes (all of the same size) each are contained within voxels of the grid or intersect with any voxel of the grid.  These methods are called `cubes_in_grid` and `cubes_intersect_grid`, respectively, and return a `JaggedTensor` of boolean values which indicate the result.

In this example we create some random points to represent the centers of cubes of size `0.03` units along-a-side. Then we use these two methods to discover which of those cubes would intersect a voxel of the grid and which would be entirely enclosed by a voxel in the grid.

```python
import fvdb
from fvdb.utils.examples import load_car_1_mesh, load_car_2_mesh
import torch
import numpy as np
import point_cloud_utils as pcu
import polyscope as ps
import os

# We're going to create a minibatch of two meshes
v1, f1 = load_car_1_mesh(mode="vf")
v2, f2 = load_car_2_mesh(mode="vf")
f1, f2 = f1.to(torch.int32), f2.to(torch.int32)

# Build a GridBatch from two meshes
mesh_v_jagged = fvdb.JaggedTensor([v1, v2]).cuda()
mesh_f_jagged = fvdb.JaggedTensor([f1, f2]).cuda()
grid = fvdb.GridBatch.from_mesh(mesh_v_jagged, mesh_f_jagged, voxel_sizes=0.025)

# Generate some points and check if they lie within the grid
bbox_sizes = (grid.bboxes[:, 1] - grid.bboxes[:, 0]) * grid.voxel_sizes
bbox_origins = (grid.bboxes[:, 0] + grid.origins) * grid.voxel_sizes
pts = fvdb.JaggedTensor(
    [
        (torch.rand(3000, 3, device="cuda")) * bbox_sizes[0] + bbox_origins[0],
        (torch.rand(2000, 3, device="cuda")) * bbox_sizes[1] + bbox_origins[1],
    ]
)

cube_size = 0.03

# We can check if the axis-aligned cubes intersect any voxels of the grid...
cubes_intersect_grid = grid.cubes_intersect_grid(pts, -cube_size / 2, cube_size / 2)
# ... or if they are fully contained within the grid
cubes_in_grid = grid.cubes_in_grid(pts, -cube_size / 2, cube_size / 2)
```

We visualize the cubes which intersect a voxel in the grid (yellow cubes intersect and purple cubes do not).
![](../imgs/fig/cubes_intersect_grid.png)


And which cubes lie entirely within a voxel of the grid
![](../imgs/fig/cubes_inside_grid.png)


## Converting ijk values to indexes

There is a convenient method to convert ijk values, which are integer coordinates in the index space of a grid, to indexes, which are the linearized indices of the voxels in the GridBatch.  This method, `ijk_to_index`, returns a `JaggedTensor` of indexes.  If the provided ijk values do not correspond to any voxels in the grid, the returned index will be `-1`.

```python

import fvdb
from fvdb.utils.examples import load_car_1_mesh, load_car_2_mesh
import torch
import numpy as np
import point_cloud_utils as pcu
import polyscope as ps
import os

torch.random.manual_seed(0)

def generate_random_points(bounding_box, num_points):
    min_i, min_j, min_k = bounding_box[0]
    max_i, max_j, max_k = bounding_box[1]

    # Generate random integer points within the bounding box
    random_i = torch.randint(min_i, max_i, size=(num_points,))
    random_j = torch.randint(min_j, max_j, size=(num_points,))
    random_k = torch.randint(min_k, max_k, size=(num_points,))

    random_points = torch.stack([random_i, random_j, random_k], dim=1)

    return random_points

# We're going to create a minibatch of two meshes
v1, f1 = load_car_1_mesh(mode="vf")
v2, f2 = load_car_1_mesh(mode="vf")
f1, f2 = f1.to(torch.int32), f2.to(torch.int32)

# Build a GridBatch from two meshes
mesh_v_jagged = fvdb.JaggedTensor([v1, v2]).cuda()
mesh_f_jagged = fvdb.JaggedTensor([f1, f2]).cuda()
grid = fvdb.GridBatch.from_mesh(mesh_v_jagged, mesh_f_jagged, voxel_sizes=0.025)

rand_pts = fvdb.JaggedTensor([generate_random_points(bbox, 1000) for bbox in grid.bboxes]).cuda()

rand_pts_indices = grid.ijk_to_index(rand_pts)

print(rand_pts_indices.jdata)
```
```bash
tensor([  -1,   -1,  121,  ..., 4614, 5695,   -1], device='cuda:0')
```

## Converting indexes to ijk values

If we have the value of an index into the feature data and want to obtain its corresponding ijk value, this is as simple as indexing into the `ijk` attribute of the grid which is itself just a `JaggedTensor` representing the `ijk` values of each index.  Here we get the `ijk` values for 1000 random indexes of a `GridBatch`.

```python
import fvdb
from fvdb.utils.examples import load_car_1_mesh, load_car_2_mesh
import torch
import numpy as np
import point_cloud_utils as pcu
import polyscope as ps
import os

# We're going to create a minibatch of two meshes
v1, f1 = load_car_1_mesh(mode="vf")
v2, f2 = load_car_2_mesh(mode="vf")
f1, f2 = f1.to(torch.int32), f2.to(torch.int32)

# Build a GridBatch from two meshes
mesh_v_jagged = fvdb.JaggedTensor([v1, v2]).cuda()
mesh_f_jagged = fvdb.JaggedTensor([f1, f2]).cuda()
grid = fvdb.GridBatch.from_mesh(mesh_v_jagged, mesh_f_jagged, voxel_sizes=0.025)

rand_indexes = torch.randint(0, grid.total_voxels, size=(1000,)).cuda()
print(grid.ijk.jdata[rand_indexes])
print(grid.ijk.jidx[rand_indexes])
```
```bash
tensor([[-11,   5,   7],
        [  8,  -4,  -5],
        [-15,   3,  -2],
        ...,
        [ 18,   1,   6],
        [ 19,  -3,   6],
        [-14,  -7,   8]], device='cuda:0', dtype=torch.int32)
```

However, you may also want to obtain the batch index of the grid that the `ijk` coordinate belongs to.  This is just as simple by using the `jidx` attribute of the `JaggedTensor` which represents the batch index of each element in the `JaggedTensor`.  Using the same random indexes as above, we can get the batch index of the grid for each random index.

```python continuation
print(grid.ijk.jidx[rand_indexes])
```
```bash
tensor([0, 1, 1, 0, 1, 1, 0, 0, 1, 1, 0, 1, 0, 0, 0, 0, 1, 1, 0, 1, 1, 0, 1, 1,
        1, 1, 0, 1, 1, 0, 1, 0, 0, 1, 1, 0, 1, 1, 1, 0, 1, 1, 0, 1, 1, 0, 1, 1,
        0, 0, 1, 0, 0, 1, 1, 1, 0, 0, 0, 1, 0, 0, 0, 0, 0, 1, 1, 0, 0, 1, 1, 1,
        1, 0, 0, 0, 0, 1, 0, 1, 1, 0,…], device='cuda:0')
```

While this case of having a random set of `ijk` values is very contrived, it is more likely that we would have a `JaggedTensor` of features that correspond to each `ijk` value but are out-of-order in relation to another `grid.ijk`'s and we need to reorder these features to for this other grid.  For this, there is the `ijk_to_inv_index` function.

Given a `JaggedTensor` of `ijk` values, `grid_batch.ijk_to_inv_index` will return a scalar integer `JaggedTensor` of size `[B, -1]`, where `B` is the number of grids in the batch and -1 represents the number of voxels in each grid.  This `JaggedTensor` of indexes can be used to permute the input to `ijk_to_inv_index` (or the feature `JaggedTensor` that correspond to those `ijk`'s) to match the ordering of the `grid_batch`.

To concisely illustrate the properties of this function,
* if `idx = grid.ijk_to_inv_index(misordered_ijk)`, then `grid.ijk == misordered_ijk[idx]`
* if `idx = grid.ijk_to_index(misordered_ijk)`, then `grid.ijk[idx] == misordered_ijk`

Note:  If any `ijk` values in the grid are not present in the input to `ijk_to_inv_index`, the returned index will be `-1` at that position.

In this example, let's illustrate the more useful case where we have corresponding features and `ijk` values from a grid that are ordered differently from another reference grid and we want to re-order the features to match the order they should be in the reference grid.

```python continuation
import fvdb
from fvdb.utils.examples import load_car_1_mesh, load_car_2_mesh
import torch
import numpy as np
import point_cloud_utils as pcu

# We're going to create a minibatch of two meshes
v1, f1 = load_car_1_mesh(mode="vf")
v2, f2 = load_car_2_mesh(mode="vf")
f1, f2 = f1.to(torch.int32), f2.to(torch.int32)

# Build a GridBatch from two meshes
mesh_v_jagged = fvdb.JaggedTensor([v1, v2]).cuda()
mesh_f_jagged = fvdb.JaggedTensor([f1, f2]).cuda()
reference_grid = fvdb.GridBatch.from_mesh(mesh_v_jagged, mesh_f_jagged, voxel_sizes=0.025)

# 7 random feature values for each voxel in the grid
features = reference_grid.jagged_like(torch.rand(reference_grid.total_voxels, 7).to(reference_grid.device))

# Create a set of randomly shuffled corresponding ijk/features from our original grid/features
shuffled_ijks = []
shuffled_features = []

for i in range(reference_grid.grid_count):
    perm = torch.randperm(reference_grid.num_voxels_at(i))
    shuffled_ijks.append(reference_grid.ijk.jdata[reference_grid.ijk.jidx==i][perm])
    shuffled_features.append(features.jdata[features.jidx==i][perm])

shuffled_ijks = fvdb.JaggedTensor(shuffled_ijks)
shuffled_features = fvdb.JaggedTensor(shuffled_features)

# Get the indexes to reorder the shuffled features to match the grid's original ijk ordering
idx = reference_grid.ijk_to_inv_index(shuffled_ijks)

# Permute the shuffled features based on the ordering from `ijk_to_inv_index`
unshuffled_features = shuffled_features.jdata[idx.jdata]
print("Do the shuffled features that have been permuted based on `ijk_to_inv_index` match the original features? ", "Yes!" if torch.all(unshuffled_features == features.jdata) else "No!")
```

```bash
Do the shuffled features that have been permuted based on `ijk_to_inv_index` match the original features?  Yes!
```


## Getting indexes of neighbors

If we want to get the indexes of all the spatial neighbors of a set of ijk values, we can use the `neighbor_indexes` method of a `GridBatch`.  This method receives a set of `ijk` values and an `extent` (the number of voxels away from the ijk value to consider neighbors) and returns a `JaggedTensor` of indexes of neighbors for each ijk value.  The returned `JaggedTensor` has `jdata` of size `[N, extent*2+1, extent*2+1, extent*2+1]` where `N` is the number of requested ijk values.

In this example we create a set of 24 random ijk values per grid and get the indexes of all neighbors 2 voxels away from each ijk.

```python
import fvdb
from fvdb.utils.examples import load_car_1_mesh, load_car_2_mesh
import torch
import numpy as np
import point_cloud_utils as pcu
import polyscope as ps
import os

# We're going to create a minibatch of two meshes
v1, f1 = load_car_1_mesh(mode="vf")
v2, f2 = load_car_2_mesh(mode="vf")
f1, f2 = f1.to(torch.int32), f2.to(torch.int32)

# Build a GridBatch from two meshes
mesh_v_jagged = fvdb.JaggedTensor([v1, v2]).cuda()
mesh_f_jagged = fvdb.JaggedTensor([f1, f2]).cuda()
grid = fvdb.GridBatch.from_mesh(mesh_v_jagged, mesh_f_jagged, voxel_sizes=0.025)

# Build a set of 24 randomly selected ijk values per grid
rand_ijks = fvdb.JaggedTensor(
    [
        grid.ijk.jdata[
            torch.randint(int(grid.ijk.joffsets[b]), int(grid.ijk.joffsets[b + 1]), (24,))
        ]
        for b in range(grid.grid_count - 1)
    ],
)

# Get the indexes of all neighbors 2 voxels away from each ijk
# Returns a JaggedTensor with jdata of size [48, 5, 5, 5] ([ N x (extent*2+1)^3 ])
#   where each [5, 5, 5] describes the layout of neighbouring indexes of each ijk
neighbor_idxs = grid.neighbor_indexes(rand_ijks, 2)
```

We visualize the voxels we selected in red and their neighbors in blue.
![](../imgs/fig/neighbor_indexes.png)


## Clipping a grid to a bounding box

If we want to 'clip' a grid, meaning remove all the voxels that are outside of a bounding box, we can use the `clipped_grid` method of a `GridBatch`.  The minimum and maximum `ijk` extents of the bounding box used for this clipping are provided as arguments and can be specified per-grid of the batch.

If we want to both clip the batch of grids and the accompanying `JaggedTensor` of batched features, we can use the `clip` method of a `GridBatch` which can be provided the `features` to be clipped along with the grid.

In this example we clip a batch of grids to independent bounding boxes and visualize the result.

```python
import os
import fvdb
from fvdb.utils.examples import load_car_1_mesh, load_car_2_mesh, load_car_3_mesh, load_car_4_mesh
import torch
import numpy as np
import point_cloud_utils as pcu

device = 'cuda'
mesh_vs = []
mesh_fs = []
mesh_load_funcs = [load_car_1_mesh, load_car_2_mesh, load_car_3_mesh, load_car_4_mesh]

for func in mesh_load_funcs:
    v, f = func(mode="vf")
    mesh_vs.append(v)
    mesh_fs.append(f.to(torch.int32))

mesh_vs = fvdb.JaggedTensor(mesh_vs)
mesh_fs = fvdb.JaggedTensor(mesh_fs)

vox_size = 0.01

# Build GridBatch from meshes
grid = fvdb.GridBatch.from_mesh(mesh_vs, mesh_fs, vox_size)

# Use `clipped_grid` to clip the grids outside of the specified minimum and maximum bounding boxes for each grid…
clipped_grid = grid.clipped_grid(
                         ijk_min=[[-200, -200, -200], [0, -200, -200],  [-200, -200, -200], [-200, 0, -200]],
                         ijk_max=[[0, 200, 200],      [200, 200, 200],  [200, 0, 200],       [200, 200, 200]])

# Use `clip` to both clip the grids and the accompanying JaggedTensor of features
features = grid.jagged_like(torch.rand(grid.total_voxels, 7).to(device))
clipped_features, clipped_grid = grid.clip(
                         features=features,
                         ijk_min=[[-200, -200, -200], [0, -200, -200],  [-200, -200, -200], [-200, 0, -200]],
                         ijk_max=[[0, 200, 200],      [200, 200, 200],  [200, 0, 200],       [200, 200, 200]])

```

We visualize these grids, each clipped to a different bounding box.

![](../imgs/fig/clip.png)


## Max/Mean Pooling

'Pooling' a grid has the effect of coarsening the resolution of the grid by a constant factor (and can be performed anisotropically for different factors in each `xyz` spatial dimension).  When pooling a grid, the values of the new, coarser grid can be determined by the maximum or mean of the values of the voxels in the original grid that are covered by each voxel in the new grid.  Maximum and mean pooling can be accomplished by the `max_pool` and `avg_pool` operators.

In this example, we create a grid from a mesh and then perform max and mean pooling on it to illustrate the difference between the two.

```python
import os
import fvdb
from fvdb.utils.examples import load_car_1_mesh
import torch
import numpy as np
import point_cloud_utils as pcu

vox_size = 0.02
num_pts = 10_000

mesh_load_funcs = [load_car_1_mesh]

points = []
normals = []

for func in mesh_load_funcs:
    pts, nms = func(mode="vn")
    pmt = torch.randperm(pts.shape[0])[:num_pts]
    pts, nms = pts[pmt], nms[pmt]
    points.append(pts)
    normals.append(nms)

# JaggedTensors of points and normals
points = fvdb.JaggedTensor(points)
normals = fvdb.JaggedTensor(normals)

# Create a grid
grid = fvdb.GridBatch.from_points(points, voxel_sizes=vox_size)

# Splat the normals into the grid with trilinear interpolation
vox_normals = grid.splat_trilinear(points, normals)

# Mean Pooling of normals features
avg_normals, avg_grid = grid.avg_pool(4, vox_normals)
# Max Pooling of normals features
max_normals, max_grid = grid.max_pool(4, vox_normals)
```

We visualize the original grid with values of the mesh normals as features, the features/grid after mean pooling, and the features/grid after max pooling to illustrate how these pooling modes affect the resulting features of the grid.

![](../imgs/fig/max_avg_pool.png)


## Subdividing a grid

Subdividing a grid has the effect of increasing the resolution of the grid by a constant factor (and can be performed anisotropically for different factors in each `xyz` spatial dimension).

The most straightforward way to use the `refine` method is to provide an integer value for the subdivision factor.  This will result in a grid that is `subdiv_factor` times the resolution of the original grid in each spatial dimension.

```python
import os
import fvdb
from fvdb.utils.examples import load_car_1_mesh
import torch
import numpy as np
import point_cloud_utils as pcu

vox_size = 0.02
num_pts = 10_000

mesh_load_funcs = [load_car_1_mesh]

points = []
normals = []

for func in mesh_load_funcs:
    pts, nms = func(mode="vn")
    pmt = torch.randperm(pts.shape[0])[:num_pts]
    pts, nms = pts[pmt], nms[pmt]
    points.append(pts)
    normals.append(nms)

# JaggedTensors of points and normals
points = fvdb.JaggedTensor(points)
normals = fvdb.JaggedTensor(normals)

# Create a grid
grid = fvdb.GridBatch.from_points(points, voxel_sizes=vox_size)

# Splat the normals into the grid with trilinear interpolation
vox_normals = grid.splat_trilinear(points, normals)

<<<<<<< HEAD
# Subdivide by a constant factor of 2
=======
# Refine by a constant factor of 2
>>>>>>> 782cc64a
subdiv_normals, subdiv_grid = grid.refine(2, vox_normals)
```

Here we visualize the original grid on the right and the grid after subdivision by a factor of 2 on the left.

![](../imgs/fig/refine.png)


In practice, in a deep neural network like a U-Net architecture, the resolution of the grid can be decreased early in the network and then the grid's features need to be concatenated with features of the grid after its resolution is increased again.  When working with traditional, dense 2D or 3D data, cropping any mismatched outputs is straightforward to be able to concatenate these features.  However, in a sparse 3D grid, this is not straightforward and it's entirely unclear how to align the features.

Take this simple example to illustrate the difficulties created by changing the grid topology in this way.  We take the grid created from our mesh, perform Pooling by a factor of 2 and then try to Refine by an equal factor of 2 to invert the Pooling operation.

```python continuation
max_normals, max_grid = grid.max_pool(2, vox_normals)

subdiv_normals, subdiv_grid = max_grid.refine(2, max_normals)
```


Let's visualize these results from left to right of the original grid, the grid after max pooling, and the grid after max pooling and then subdividing again by the same factor.

![](../imgs/fig/subdiv_pool_incorrect.png)


Notice how we have not obtained the topology of the original grid and have obtained a grid with many more voxels than the original.

To correctly invert the Pooling operation, we can provide the `refine` function with a `fine_grid` optional argument which describes the topology we want the grid to have after the subdivision.  The original grid before the Pooling operation can be used as this `fine_grid`.

```python continuation
max_normals, max_grid = grid.max_pool(2, vox_normals)

# Providing the original grid as our fine_grid target
subdiv_normals, subdiv_grid = max_grid.refine(2, max_normals, fine_grid=grid)
```

![](../imgs/fig/subdiv_pool_correct.png)


Note the matching topology of the grid after the Subdivision operation to the original grid (though the features are different due to the Pooling operation).

One other useful feature of the `refine` operator is that this operation can be *masked* so that subdivision is only performed on a subset of the voxels in the grid.

<<<<<<< HEAD
The optional `mask` argument to `refine` is a `JaggedTensor` of boolean values that indicates which voxels should be subdivided.  Given this `mask` is simply a `JaggedTensor`, this operation can be made differentiable in a neural network and the `refine` operator can be learned.
=======
The optional `mask` argument to `refine` is a `JaggedTensor` of boolean values that indicates which voxels should be refined.  Given this `mask` is simply a `JaggedTensor`, this operation can be made differentiable in a neural network and the `refine` operator can be learned.
>>>>>>> 782cc64a

Let's illustrate a very simple example of how to use the `mask` argument to only refine the voxels which have a feature value greater than a certain threshold.

```python continuation
# Mask the grid with the normals where only the normals with a value greater than 0.5 on the x-axis are refined
mask = vox_normals.jdata[:, 0] > 0.5

subdiv_normals, subdiv_grid = grid.refine(2, vox_normals, mask=mask)
```

![](../imgs/fig/subdiv_mask.png)


## Getting the number of voxels per grid in a batch

Getting the number of voxels in the grids of a `GridBatch` can be easily accomplished with `num_voxels`:

```python
import fvdb
import torch

# Create a GridBatch of random points
batch_size = 4
pts = fvdb.JaggedTensor([torch.rand(10_000*(i+1),3) for i in range(batch_size)])
grid = fvdb.GridBatch.from_points(pts, voxel_sizes=0.02)

# Get the number of voxels per grid in the batch
for batch, num_voxels in enumerate(grid.num_voxels):
    print(f"Grid {batch} has {num_voxels} voxels")
```
```bash
Grid 0 has 9645 voxels
Grid 1 has 18503 voxels
Grid 2 has 26749 voxels
Grid 3 has 34378 voxels
```

## Converting between ijk (grid) coordinates and world coordinates

A `GridBatch` can contain multiple grids, each with its own coordinate system that relate the grids' `ijk` integer index space coordinates to `xyz` floating-point world-space coordinates.  These axis-aligned coordinate systems are defined by specifying a list of three-dimensional world-space origin and scale values when we define the topology of the grids in the `GridBatch` like so:

```python
import fvdb
import torch

# Create a GridBatch of random points
batch_size = 4
pts = fvdb.JaggedTensor([torch.rand(10_000*(i+1),3) for i in range(batch_size)])
grid = fvdb.GridBatch.from_points(pts,
                    voxel_sizes=[[0.02, 0.02, 0.02], [0.03, 0.03, 0.03], [0.04, 0.04, 0.04], [0.05, 0.05, 0.05]],
                    origins=[[-.1,-.1,-.1], [0.0,0.0,0.0], [.1,.1,.1], [.2,-.2,.2]])
```

When `voxel_sizes` and `origins` are not defined, it is assumed all grids have a unit scale voxel_size and an origin at `[0.0, 0.0, 0.0]`.

We can use `GridBatch`'s `grid_to_world` function to convert between `ijk` index coordinates and their corresponding world-space `xyz` coordinates.  In this example, let's obtain the world-space position that would lie at the index-space `[1, 1, 1]` point of each grid:

```python continuation
# Convert ijk coordinates to world coordinates
ijk = fvdb.JaggedTensor([torch.ones(1,3, dtype=torch.float) for _ in range(batch_size)])
world_coords = grid.grid_to_world(ijk)
for i in range(grid.grid_count):
    print(f"World-space point that lies at index [1,1,1] for Grid {i} is positioned at {world_coords.jdata[world_coords.jidx==i].tolist()}")
```
```bash
World-space point that lies at index [1,1,1] for Grid 0 is positioned at [[-0.07999999821186066, -0.07999999821186066, -0.07999999821186066]]
World-space point that lies at index [1,1,1] for Grid 1 is positioned at [[0.030000001192092896, 0.030000001192092896, 0.030000001192092896]]
World-space point that lies at index [1,1,1] for Grid 2 is positioned at [[0.14000000059604645, 0.14000000059604645, 0.14000000059604645]]
World-space point that lies at index [1,1,1] for Grid 3 is positioned at [[0.25, -0.15000000596046448, 0.25]]
```

We can also do the inverse operation and convert world-space `xyz` coordinates to their corresponding `ijk` index-space coordinates using `world_to_grid`.  In this example, let's find the `ijk` index coordinates of the voxel which would contain the world-space point located at `[1.0, 1.0, 1.0]` for each grid in our `GridBatch`:

```python continuation
# Convert world coordinates to ijk coordinates
xyz = fvdb.JaggedTensor([torch.ones(1,3, dtype=torch.float) for _ in range(batch_size)])
ijk_coords = grid.world_to_grid(xyz)
for i in range(grid.grid_count):
    print(f"Index-space voxel that contains the point [1.0, 1.0, 1.0] for Grid {i} {ijk_coords.jdata[ijk_coords.jidx==i].int().tolist()}")
```
```bash
Index-space voxel that contains the point [1.0, 1.0, 1.0] for Grid 0 [[55, 55, 55]]
Index-space voxel that contains the point [1.0, 1.0, 1.0] for Grid 1 [[33, 33, 33]]
Index-space voxel that contains the point [1.0, 1.0, 1.0] for Grid 2 [[22, 22, 22]]
Index-space voxel that contains the point [1.0, 1.0, 1.0] for Grid 3 [[16, 24, 16]]
```

While `grid_to_world` and `world_to_grid` are convenient functions for these purposes, the row-major transformation matrices used for these calculations can be obtained directly from a `GridBatch` for use in your own logic:

```python continuation
print(f"Grid to world matrices:\n{grid.grid_to_world_matrices}")
print(f"World to grid matrices:\n{grid.world_to_grid_matrices}")
```
```bash
Grid to world matrices:
tensor([[[ 0.0200,  0.0000,  0.0000,  0.0000],
         [ 0.0000,  0.0200,  0.0000,  0.0000],
         [ 0.0000,  0.0000,  0.0200,  0.0000],
         [-0.1000, -0.1000, -0.1000,  1.0000]],

        [[ 0.0300,  0.0000,  0.0000,  0.0000],
         [ 0.0000,  0.0300,  0.0000,  0.0000],
         [ 0.0000,  0.0000,  0.0300,  0.0000],
         [ 0.0000,  0.0000,  0.0000,  1.0000]],

        [[ 0.0400,  0.0000,  0.0000,  0.0000],
         [ 0.0000,  0.0400,  0.0000,  0.0000],
         [ 0.0000,  0.0000,  0.0400,  0.0000],
         [ 0.1000,  0.1000,  0.1000,  1.0000]],

        [[ 0.0500,  0.0000,  0.0000,  0.0000],
         [ 0.0000,  0.0500,  0.0000,  0.0000],
         [ 0.0000,  0.0000,  0.0500,  0.0000],
         [ 0.2000, -0.2000,  0.2000,  1.0000]]])
World to grid matrices:
tensor([[[ 0.0200,  0.0000,  0.0000,  0.0000],
         [ 0.0000,  0.0200,  0.0000,  0.0000],
         [ 0.0000,  0.0000,  0.0200,  0.0000],
         [-0.1000, -0.1000, -0.1000,  1.0000]],

        [[ 0.0300,  0.0000,  0.0000,  0.0000],
         [ 0.0000,  0.0300,  0.0000,  0.0000],
         [ 0.0000,  0.0000,  0.0300,  0.0000],
         [ 0.0000,  0.0000,  0.0000,  1.0000]],

        [[ 0.0400,  0.0000,  0.0000,  0.0000],
         [ 0.0000,  0.0400,  0.0000,  0.0000],
         [ 0.0000,  0.0000,  0.0400,  0.0000],
         [ 0.1000,  0.1000,  0.1000,  1.0000]],

        [[ 0.0500,  0.0000,  0.0000,  0.0000],
         [ 0.0000,  0.0500,  0.0000,  0.0000],
         [ 0.0000,  0.0000,  0.0500,  0.0000],
         [ 0.2000, -0.2000,  0.2000,  1.0000]]])
```
<|MERGE_RESOLUTION|>--- conflicted
+++ resolved
@@ -543,11 +543,7 @@
 # Splat the normals into the grid with trilinear interpolation
 vox_normals = grid.splat_trilinear(points, normals)
 
-<<<<<<< HEAD
-# Subdivide by a constant factor of 2
-=======
 # Refine by a constant factor of 2
->>>>>>> 782cc64a
 subdiv_normals, subdiv_grid = grid.refine(2, vox_normals)
 ```
 
@@ -590,11 +586,7 @@
 
 One other useful feature of the `refine` operator is that this operation can be *masked* so that subdivision is only performed on a subset of the voxels in the grid.
 
-<<<<<<< HEAD
-The optional `mask` argument to `refine` is a `JaggedTensor` of boolean values that indicates which voxels should be subdivided.  Given this `mask` is simply a `JaggedTensor`, this operation can be made differentiable in a neural network and the `refine` operator can be learned.
-=======
 The optional `mask` argument to `refine` is a `JaggedTensor` of boolean values that indicates which voxels should be refined.  Given this `mask` is simply a `JaggedTensor`, this operation can be made differentiable in a neural network and the `refine` operator can be learned.
->>>>>>> 782cc64a
 
 Let's illustrate a very simple example of how to use the `mask` argument to only refine the voxels which have a feature value greater than a certain threshold.
 

// Copyright Contributors to the OpenVDB Project
// SPDX-License-Identifier: Apache-2.0
//
#include <pybind11/cast.h>

#include "TypeCasters.h"

#include <fvdb/FVDB.h>
#include <fvdb/GaussianSplat3d.h>

#include <torch/extension.h>

void
bind_gaussian_splat3d(py::module &m) {
    py::class_<fvdb::GaussianSplat3d::ProjectedGaussianSplats>(m, "ProjectedGaussianSplats")
        .def_property_readonly("means2d", &fvdb::GaussianSplat3d::ProjectedGaussianSplats::means2d)
        .def_property_readonly("conics", &fvdb::GaussianSplat3d::ProjectedGaussianSplats::conics)
        .def_property_readonly("render_quantities",
                               &fvdb::GaussianSplat3d::ProjectedGaussianSplats::renderQuantities)
        .def_property_readonly("depths", &fvdb::GaussianSplat3d::ProjectedGaussianSplats::depths)
        .def_property_readonly("opacities",
                               &fvdb::GaussianSplat3d::ProjectedGaussianSplats::opacities)
        .def_property_readonly("radii", &fvdb::GaussianSplat3d::ProjectedGaussianSplats::radii)
        .def_property_readonly("tile_offsets",
                               &fvdb::GaussianSplat3d::ProjectedGaussianSplats::offsets)
        .def_property_readonly("tile_gaussian_ids",
                               &fvdb::GaussianSplat3d::ProjectedGaussianSplats::gaussianIds)
        .def_property_readonly("image_width",
                               &fvdb::GaussianSplat3d::ProjectedGaussianSplats::imageWidth)
        .def_property_readonly("image_height",
                               &fvdb::GaussianSplat3d::ProjectedGaussianSplats::imageHeight)
        .def_property_readonly("near_plane",
                               &fvdb::GaussianSplat3d::ProjectedGaussianSplats::nearPlane)
        .def_property_readonly("far_plane",
                               &fvdb::GaussianSplat3d::ProjectedGaussianSplats::farPlane)
        .def_property_readonly("projection_type",
                               &fvdb::GaussianSplat3d::ProjectedGaussianSplats::projectionType)
        .def_property_readonly("sh_degree_to_use",
                               &fvdb::GaussianSplat3d::ProjectedGaussianSplats::shDegreeToUse)
        .def_property_readonly("min_radius_2d",
                               &fvdb::GaussianSplat3d::ProjectedGaussianSplats::minRadius2d)
        .def_property_readonly("eps_2d", &fvdb::GaussianSplat3d::ProjectedGaussianSplats::eps2d)
        .def_property_readonly("antialias",
                               &fvdb::GaussianSplat3d::ProjectedGaussianSplats::antialias);

    py::class_<fvdb::GaussianSplat3d> gs3d(m, "GaussianSplat3d", "A gaussian splat scene");

    py::enum_<fvdb::GaussianSplat3d::ProjectionType>(gs3d, "ProjectionType")
        .value("PERSPECTIVE", fvdb::GaussianSplat3d::ProjectionType::PERSPECTIVE)
        .value("ORTHOGRAPHIC", fvdb::GaussianSplat3d::ProjectionType::ORTHOGRAPHIC)
        .export_values();

    gs3d.def(py::init<torch::Tensor,
                      torch::Tensor,
                      torch::Tensor,
                      torch::Tensor,
                      torch::Tensor,
                      torch::Tensor,
                      bool,
                      bool,
                      bool>(),
             py::arg("means"),
             py::arg("quats"),
             py::arg("log_scales"),
             py::arg("logit_opacities"),
             py::arg("sh0"),
             py::arg("shN"),
             py::arg("accumulate_mean_2d_gradients"),
             py::arg("accumulate_max_2d_radii"),
             py::arg("detach"))
        .def_property_readonly("device", &fvdb::GaussianSplat3d::device)
        .def_property_readonly("dtype", &fvdb::GaussianSplat3d::scalarType)
        .def_property_readonly("sh_degree", &fvdb::GaussianSplat3d::shDegree)
        .def_property("means", &fvdb::GaussianSplat3d::means, &fvdb::GaussianSplat3d::setMeans)
        .def_property("quats", &fvdb::GaussianSplat3d::quats, &fvdb::GaussianSplat3d::setQuats)
        .def_property_readonly("scales", &fvdb::GaussianSplat3d::scales)
        .def_property(
            "log_scales", &fvdb::GaussianSplat3d::logScales, &fvdb::GaussianSplat3d::setLogScales)
        .def_property_readonly("opacities", &fvdb::GaussianSplat3d::opacities)
        .def_property("logit_opacities",
                      &fvdb::GaussianSplat3d::logitOpacities,
                      &fvdb::GaussianSplat3d::setLogitOpacities)
        .def_property("sh0", &fvdb::GaussianSplat3d::sh0, &fvdb::GaussianSplat3d::setSh0)
        .def_property("shN", &fvdb::GaussianSplat3d::shN, &fvdb::GaussianSplat3d::setShN)
        .def_property_readonly("num_gaussians", &fvdb::GaussianSplat3d::numGaussians)
        .def_property_readonly("num_sh_bases", &fvdb::GaussianSplat3d::numShBases)
        .def_property_readonly("num_channels", &fvdb::GaussianSplat3d::numChannels)
        .def_property_readonly("requires_grad", &fvdb::GaussianSplat3d::requiresGrad)
        .def_property("accumulate_max_2d_radii",
                      &fvdb::GaussianSplat3d::accumulateMax2dRadii,
                      &fvdb::GaussianSplat3d::setAccumulateMax2dRadii)
        .def_property("accumulate_mean_2d_gradients",
                      &fvdb::GaussianSplat3d::accumulateMean2dGradients,
                      &fvdb::GaussianSplat3d::setAccumulateMean2dGradients)
        .def_property_readonly("accumulated_mean_2d_gradient_norms",
                               &fvdb::GaussianSplat3d::accumulated2dMeansGradientNormsForGrad)
        .def_property_readonly("accumulated_max_2d_radii",
                               &fvdb::GaussianSplat3d::accumulatedMax2dRadiiForGrad)
        .def_property_readonly("accumulated_gradient_step_counts",
                               &fvdb::GaussianSplat3d::gradientStepCountsForGrad)
        .def_static(
            "from_state_dict",
            [](const std::unordered_map<std::string, torch::Tensor> &stateDict) {
                return fvdb::GaussianSplat3d(stateDict);
            },
            py::arg("state_dict"))
        .def("to", &fvdb::GaussianSplat3d::to, py::arg("device"), py::arg("dtype"))
        .def("detach", &fvdb::GaussianSplat3d::detach)
        .def("detach_in_place", &fvdb::GaussianSplat3d::detachInPlace)
        .def("state_dict", &fvdb::GaussianSplat3d::stateDict)
        .def("load_state_dict", &fvdb::GaussianSplat3d::loadStateDict, py::arg("state_dict"))
        .def_property("requires_grad",
                      &fvdb::GaussianSplat3d::requiresGrad,
                      &fvdb::GaussianSplat3d::setRequiresGrad)
        .def("set_state",
             &fvdb::GaussianSplat3d::setState,
             py::arg("means"),
             py::arg("quats"),
             py::arg("log_scales"),
             py::arg("logit_opacities"),
             py::arg("sh0"),
             py::arg("shN"))
        .def("save_ply", &fvdb::GaussianSplat3d::savePly, py::arg("filename"), py::arg("metadata"))
        .def_static("from_ply",
                    &fvdb::GaussianSplat3d::fromPly,
                    py::arg("filename"),
                    py::arg("device") = torch::kCPU)
        .def_static("cat",
                    &fvdb::GaussianSplat3d::cat,
                    py::arg("splats_to_cat"),
                    py::arg("accumulate_mean_2d_gradients") = false,
                    py::arg("accumulate_max_2d_radii")      = false,
                    py::arg("detach")                       = false)
        .def("reset_accumulated_gradient_state",
             &fvdb::GaussianSplat3d::resetAccumulatedGradientState)
        .def("project_gaussians_for_images",
             &fvdb::GaussianSplat3d::projectGaussiansForImages,
             py::arg("world_to_camera_matrices"),
             py::arg("projection_matrices"),
             py::arg("image_width"),
             py::arg("image_height"),
             py::arg("near"),
             py::arg("far"),
             py::arg("projection_type")  = fvdb::GaussianSplat3d::ProjectionType::PERSPECTIVE,
             py::arg("sh_degree_to_use") = -1,
             py::arg("min_radius_2d")    = 0.0,
             py::arg("eps_2d")           = 0.3,
             py::arg("antialias")        = false)

        .def("project_gaussians_for_depths",
             &fvdb::GaussianSplat3d::projectGaussiansForDepths,
             py::arg("world_to_camera_matrices"),
             py::arg("projection_matrices"),
             py::arg("image_width"),
             py::arg("image_height"),
             py::arg("near"),
             py::arg("far"),
             py::arg("projection_type") = fvdb::GaussianSplat3d::ProjectionType::PERSPECTIVE,
             py::arg("min_radius_2d")   = 0.0,
             py::arg("eps_2d")          = 0.3,
             py::arg("antialias")       = false)

        .def("project_gaussians_for_images_and_depths",
             &fvdb::GaussianSplat3d::projectGaussiansForImagesAndDepths,
             py::arg("world_to_camera_matrices"),
             py::arg("projection_matrices"),
             py::arg("image_width"),
             py::arg("image_height"),
             py::arg("near"),
             py::arg("far"),
             py::arg("projection_type")  = fvdb::GaussianSplat3d::ProjectionType::PERSPECTIVE,
             py::arg("sh_degree_to_use") = -1,
             py::arg("min_radius_2d")    = 0.0,
             py::arg("eps_2d")           = 0.3,
             py::arg("antialias")        = false)

        .def("render_from_projected_gaussians",
             &fvdb::GaussianSplat3d::renderFromProjectedGaussians,
             py::arg("projected_gaussians"),
             py::arg("crop_width")    = -1,
             py::arg("crop_height")   = -1,
             py::arg("crop_origin_w") = -1,
             py::arg("crop_origin_h") = -1,
             py::arg("tile_size")     = 16)

        .def("render_images",
             &fvdb::GaussianSplat3d::renderImages,
             py::arg("world_to_camera_matrices"),
             py::arg("projection_matrices"),
             py::arg("image_width"),
             py::arg("image_height"),
             py::arg("near"),
             py::arg("far"),
             py::arg("projection_type")  = fvdb::GaussianSplat3d::ProjectionType::PERSPECTIVE,
             py::arg("sh_degree_to_use") = -1,
             py::arg("tile_size")        = 16,
             py::arg("min_radius_2d")    = 0.0,
             py::arg("eps_2d")           = 0.3,
             py::arg("antialias")        = false)

        .def("render_depths",
             &fvdb::GaussianSplat3d::renderDepths,
             py::arg("world_to_camera_matrices"),
             py::arg("projection_matrices"),
             py::arg("image_width"),
             py::arg("image_height"),
             py::arg("near"),
             py::arg("far"),
             py::arg("projection_type") = fvdb::GaussianSplat3d::ProjectionType::PERSPECTIVE,
             py::arg("tile_size")       = 16,
             py::arg("min_radius_2d")   = 0.0,
             py::arg("eps_2d")          = 0.3,
             py::arg("antialias")       = false)

        .def("render_images_and_depths",
             &fvdb::GaussianSplat3d::renderImagesAndDepths,
             py::arg("world_to_camera_matrices"),
             py::arg("projection_matrices"),
             py::arg("image_width"),
             py::arg("image_height"),
             py::arg("near"),
             py::arg("far"),
             py::arg("projection_type")  = fvdb::GaussianSplat3d::ProjectionType::PERSPECTIVE,
             py::arg("sh_degree_to_use") = -1,
             py::arg("tile_size")        = 16,
             py::arg("min_radius_2d")    = 0.0,
             py::arg("eps_2d")           = 0.3,
             py::arg("antialias")        = false)

        .def("render_images_sparse",
             &fvdb::GaussianSplat3d::sparseRenderImages,
             py::arg("pixels_to_render"),
             py::arg("world_to_camera_matrices"),
             py::arg("projection_matrices"),
             py::arg("image_width"),
             py::arg("image_height"),
             py::arg("near"),
             py::arg("far"),
             py::arg("projection_type")  = fvdb::GaussianSplat3d::ProjectionType::PERSPECTIVE,
             py::arg("sh_degree_to_use") = -1,
             py::arg("tile_size")        = 16,
             py::arg("min_radius_2d")    = 0.0,
             py::arg("eps_2d")           = 0.3,
             py::arg("antialias")        = false)

        .def("render_depths_sparse",
             &fvdb::GaussianSplat3d::sparseRenderDepths,
             py::arg("pixels_to_render"),
             py::arg("world_to_camera_matrices"),
             py::arg("projection_matrices"),
             py::arg("image_width"),
             py::arg("image_height"),
             py::arg("near"),
             py::arg("far"),
             py::arg("projection_type") = fvdb::GaussianSplat3d::ProjectionType::PERSPECTIVE,
             py::arg("tile_size")       = 16,
             py::arg("min_radius_2d")   = 0.0,
             py::arg("eps_2d")          = 0.3,
             py::arg("antialias")       = false)

        .def("render_images_and_depths_sparse",
             &fvdb::GaussianSplat3d::sparseRenderImagesAndDepths,
             py::arg("pixels_to_render"),
             py::arg("world_to_camera_matrices"),
             py::arg("projection_matrices"),
             py::arg("image_width"),
             py::arg("image_height"),
             py::arg("near"),
             py::arg("far"),
             py::arg("projection_type")  = fvdb::GaussianSplat3d::ProjectionType::PERSPECTIVE,
             py::arg("sh_degree_to_use") = -1,
             py::arg("tile_size")        = 16,
             py::arg("min_radius_2d")    = 0.0,
             py::arg("eps_2d")           = 0.3,
             py::arg("antialias")        = false)

        .def("render_num_contributing_gaussians",
             &fvdb::GaussianSplat3d::renderNumContributingGaussians,
             py::arg("world_to_camera_matrices"),
             py::arg("projection_matrices"),
             py::arg("image_width"),
             py::arg("image_height"),
             py::arg("near"),
             py::arg("far"),
             py::arg("projection_type") = fvdb::GaussianSplat3d::ProjectionType::PERSPECTIVE,
             py::arg("tile_size")       = 16,
             py::arg("min_radius_2d")   = 0.0,
             py::arg("eps_2d")          = 0.3,
             py::arg("antialias")       = false)

        .def("render_num_contributing_gaussians_sparse",
             &fvdb::GaussianSplat3d::sparseRenderNumContributingGaussians,
             py::arg("pixels_to_render"),
             py::arg("world_to_camera_matrices"),
             py::arg("projection_matrices"),
             py::arg("image_width"),
             py::arg("image_height"),
             py::arg("near"),
             py::arg("far"),
             py::arg("projection_type") = fvdb::GaussianSplat3d::ProjectionType::PERSPECTIVE,
             py::arg("tile_size")       = 16,
             py::arg("min_radius_2d")   = 0.0,
             py::arg("eps_2d")          = 0.3,
             py::arg("antialias")       = false)

        .def("render_contributing_gaussian_ids",
             &fvdb::GaussianSplat3d::renderContributingGaussianIds,
             py::arg("world_to_camera_matrices"),
             py::arg("projection_matrices"),
             py::arg("image_width"),
             py::arg("image_height"),
             py::arg("near"),
             py::arg("far"),
             py::arg("projection_type")    = fvdb::GaussianSplat3d::ProjectionType::PERSPECTIVE,
             py::arg("tile_size")          = 16,
             py::arg("min_radius_2d")      = 0.0,
             py::arg("eps_2d")             = 0.3,
             py::arg("antialias")          = false,
             py::arg("top_k_contributors") = 0)

<<<<<<< HEAD
        .def("render_top_contributing_gaussian_ids_sparse",
             &fvdb::GaussianSplat3d::sparseRenderTopContributingGaussianIds,
             py::arg("num_samples"),
=======
        .def("sparse_render_contributing_gaussian_ids",
             &fvdb::GaussianSplat3d::sparseRenderContributingGaussianIds,
>>>>>>> a518bd18
             py::arg("pixels_to_render"),
             py::arg("world_to_camera_matrices"),
             py::arg("projection_matrices"),
             py::arg("image_width"),
             py::arg("image_height"),
             py::arg("near"),
             py::arg("far"),
<<<<<<< HEAD
             py::arg("projection_type") = fvdb::GaussianSplat3d::ProjectionType::PERSPECTIVE,
             py::arg("tile_size")       = 16,
             py::arg("min_radius_2d")   = 0.0,
             py::arg("eps_2d")          = 0.3,
             py::arg("antialias")       = false)

        .def("render_top_contributing_gaussian_ids_sparse",
             &fvdb::GaussianSplat3d::sparseRenderTopContributingGaussianIds,
             py::arg("num_samples"),
             py::arg("pixels_to_render"),
             py::arg("world_to_camera_matrices"),
             py::arg("projection_matrices"),
             py::arg("image_width"),
             py::arg("image_height"),
             py::arg("near"),
             py::arg("far"),
             py::arg("projection_type") = fvdb::GaussianSplat3d::ProjectionType::PERSPECTIVE,
             py::arg("tile_size")       = 16,
             py::arg("min_radius_2d")   = 0.0,
             py::arg("eps_2d")          = 0.3,
             py::arg("antialias")       = false)
=======
             py::arg("projection_type")    = fvdb::GaussianSplat3d::ProjectionType::PERSPECTIVE,
             py::arg("tile_size")          = 16,
             py::arg("min_radius_2d")      = 0.0,
             py::arg("eps_2d")             = 0.3,
             py::arg("antialias")          = false,
             py::arg("top_k_contributors") = 0)
>>>>>>> a518bd18

        .def("index_select", &fvdb::GaussianSplat3d::indexSelect, py::arg("indices"))
        .def("mask_select", &fvdb::GaussianSplat3d::maskSelect, py::arg("mask"))
        .def("slice_select",
             &fvdb::GaussianSplat3d::sliceSelect,
             py::arg("begin"),
             py::arg("end"),
             py::arg("step"))
        .def("index_set", &fvdb::GaussianSplat3d::indexSet, py::arg("indices"), py::arg("value"))
        .def("mask_set", &fvdb::GaussianSplat3d::maskSet, py::arg("mask"), py::arg("value"))
        .def("slice_set",
             &fvdb::GaussianSplat3d::sliceSet,
             py::arg("begin"),
             py::arg("end"),
             py::arg("step"),
             py::arg("value"));

    m.def("gaussian_render_jagged",
          &fvdb::gaussianRenderJagged,
          py::arg("means"),
          py::arg("quats"),
          py::arg("scales"),
          py::arg("opacities"),
          py::arg("sh_coeffs"),
          py::arg("viewmats"),
          py::arg("Ks"),
          py::arg("image_width"),
          py::arg("image_height"),
          py::arg("near_plane")           = 0.01,
          py::arg("far_plane")            = 1e10,
          py::arg("sh_degree_to_use")     = 3,
          py::arg("tile_size")            = 16,
          py::arg("radius_clip")          = 0.0,
          py::arg("eps2d")                = 0.3,
          py::arg("antialias")            = false,
          py::arg("render_depth_channel") = false,
          py::arg("return_debug_info")    = false,
          py::arg("return_debug_info")    = false,
          py::arg("ortho")                = false);
}<|MERGE_RESOLUTION|>--- conflicted
+++ resolved
@@ -318,51 +318,21 @@
              py::arg("antialias")          = false,
              py::arg("top_k_contributors") = 0)
 
-<<<<<<< HEAD
         .def("render_top_contributing_gaussian_ids_sparse",
              &fvdb::GaussianSplat3d::sparseRenderTopContributingGaussianIds,
-             py::arg("num_samples"),
-=======
-        .def("sparse_render_contributing_gaussian_ids",
-             &fvdb::GaussianSplat3d::sparseRenderContributingGaussianIds,
->>>>>>> a518bd18
-             py::arg("pixels_to_render"),
-             py::arg("world_to_camera_matrices"),
-             py::arg("projection_matrices"),
-             py::arg("image_width"),
-             py::arg("image_height"),
-             py::arg("near"),
-             py::arg("far"),
-<<<<<<< HEAD
-             py::arg("projection_type") = fvdb::GaussianSplat3d::ProjectionType::PERSPECTIVE,
-             py::arg("tile_size")       = 16,
-             py::arg("min_radius_2d")   = 0.0,
-             py::arg("eps_2d")          = 0.3,
-             py::arg("antialias")       = false)
-
-        .def("render_top_contributing_gaussian_ids_sparse",
-             &fvdb::GaussianSplat3d::sparseRenderTopContributingGaussianIds,
-             py::arg("num_samples"),
-             py::arg("pixels_to_render"),
-             py::arg("world_to_camera_matrices"),
-             py::arg("projection_matrices"),
-             py::arg("image_width"),
-             py::arg("image_height"),
-             py::arg("near"),
-             py::arg("far"),
-             py::arg("projection_type") = fvdb::GaussianSplat3d::ProjectionType::PERSPECTIVE,
-             py::arg("tile_size")       = 16,
-             py::arg("min_radius_2d")   = 0.0,
-             py::arg("eps_2d")          = 0.3,
-             py::arg("antialias")       = false)
-=======
+             py::arg("pixels_to_render"),
+             py::arg("world_to_camera_matrices"),
+             py::arg("projection_matrices"),
+             py::arg("image_width"),
+             py::arg("image_height"),
+             py::arg("near"),
+             py::arg("far"),
              py::arg("projection_type")    = fvdb::GaussianSplat3d::ProjectionType::PERSPECTIVE,
              py::arg("tile_size")          = 16,
              py::arg("min_radius_2d")      = 0.0,
              py::arg("eps_2d")             = 0.3,
              py::arg("antialias")          = false,
              py::arg("top_k_contributors") = 0)
->>>>>>> a518bd18
 
         .def("index_select", &fvdb::GaussianSplat3d::indexSelect, py::arg("indices"))
         .def("mask_select", &fvdb::GaussianSplat3d::maskSelect, py::arg("mask"))

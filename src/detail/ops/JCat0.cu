--- conflicted
+++ resolved
@@ -1,13 +1,9 @@
 // Copyright Contributors to the OpenVDB Project
 // SPDX-License-Identifier: Apache-2.0
 //
-<<<<<<< HEAD
 #include "Ops.h"
-=======
->>>>>>> d66386b1
 #include <detail/utils/Utils.h>
 #include <detail/utils/cuda/Utils.cuh>
-#include "Ops.h"
 
 #include <ATen/cuda/Atomic.cuh>
 

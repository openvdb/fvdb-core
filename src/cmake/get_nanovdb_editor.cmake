# Copyright Contributors to the OpenVDB Project
# SPDX-License-Identifier: Apache-2.0

#   * To build with local repository, override the location with:
#       ./build.sh install -C cmake.define.CPM_nanovdb_editor_SOURCE=/path/to/nanovdb-editor
#       NOTE: variable is cached by cmake, to disable if not doing clean build:
#       ./build.sh install -C cmake.define.CPM_nanovdb_editor_SOURCE=
#   * To force rebuild, override the version check with:
#       ./build.sh install editor_force
#   * To skip nanovdb_editor wheel build:
#       ./build.sh install editor_skip

option(NANOVDB_EDITOR_FORCE "Force rebuild of nanovdb_editor wheel" OFF)
option(NANOVDB_EDITOR_SKIP "Skip nanovdb_editor wheel build" OFF)
set(NANOVDB_EDITOR_BUILD_TYPE "Release" CACHE STRING "Build type for nanovdb_editor (Release/Debug)")

# For fVDB main use nanovdb-editor main
set(NANOVDB_EDITOR_TAG fe2de1c140e84db248f19defe1a2b87642b49d39)
set(NANOVDB_EDITOR_VERSION 0.0.6)   # version at this commit

# If skip is set, get the latest tagged version to prevent unnecessary rebuilds each hash update
if(NANOVDB_EDITOR_SKIP)
<<<<<<< HEAD
    set(NANOVDB_EDITOR_VERSION 0.0.7)   # latest tagged version
=======
    set(NANOVDB_EDITOR_VERSION 0.0.6)   # latest tagged version
>>>>>>> 21eaf6c1
    set(NANOVDB_EDITOR_TAG v${NANOVDB_EDITOR_VERSION})
endif()

CPMAddPackage(
    NAME nanovdb_editor
    GITHUB_REPOSITORY openvdb/nanovdb-editor
    GIT_TAG ${NANOVDB_EDITOR_TAG}
    VERSION ${NANOVDB_EDITOR_VERSION}
    DOWNLOAD_ONLY YES
)

if(NOT nanovdb_editor_ADDED)
    message(FATAL_ERROR "CPM failed to add nanovdb_editor package")
endif()

string(SUBSTRING "${NANOVDB_EDITOR_TAG}" 0 7 NANOVDB_EDITOR_TAG_SHORT)

if(NANOVDB_EDITOR_SKIP)
    if(NOT CPM_PACKAGE_nanovdb_editor_VERSION)
        message(STATUS "NANOVDB_EDITOR_SKIP is set; skipping nanovdb_editor wheel build, using the local repository for includes")
    else()
        message(STATUS "NANOVDB_EDITOR_SKIP is set; using the latest tagged version ${NANOVDB_EDITOR_TAG_SHORT} for includes")
    endif()
    set(NANOVDB_EDITOR_INCLUDE_DIR ${nanovdb_editor_SOURCE_DIR})
    message(STATUS "NANOVDB_EDITOR_INCLUDE_DIR: ${NANOVDB_EDITOR_INCLUDE_DIR}")
    return()
endif()

# Get nanovdb_editor site-packages directory
# Args:
#   NANOVDB_EDITOR_INCLUDE_DIR - output variable for include directory path
#   NANOVDB_EDITOR_INSTALLED - output variable indicating if nanovdb_editor is installed
function(get_installed_nanovdb_editor_dir NANOVDB_EDITOR_INCLUDE_DIR NANOVDB_EDITOR_INSTALLED)
    execute_process(
        COMMAND ${CMAKE_COMMAND} -E env PYTHONPATH=${Python3_SITELIB} ${Python3_EXECUTABLE} -c
[[
import os
try:
    import nanovdb_editor
    print(os.path.dirname(nanovdb_editor.__file__))
except Exception:
    pass
]]
            OUTPUT_VARIABLE NANOVDB_EDITOR_PACKAGE_DIR
            RESULT_VARIABLE NANOVDB_EDITOR_IMPORTED
            OUTPUT_STRIP_TRAILING_WHITESPACE)
    if(NANOVDB_EDITOR_IMPORTED EQUAL 0)
        set(${NANOVDB_EDITOR_INSTALLED} ON PARENT_SCOPE)
        set(${NANOVDB_EDITOR_INCLUDE_DIR} ${NANOVDB_EDITOR_PACKAGE_DIR}/include PARENT_SCOPE)
    endif()
endfunction()

get_installed_nanovdb_editor_dir(NANOVDB_EDITOR_INCLUDE_DIR NANOVDB_EDITOR_INSTALLED)

# Get nanovdb_editor installed version
if(NANOVDB_EDITOR_INSTALLED)
    execute_process(
        COMMAND ${CMAKE_COMMAND} -E env PYTHONPATH=${Python3_SITELIB} ${Python3_EXECUTABLE} -c
[[
import sys
try:
    import importlib.metadata as md
except Exception:
    md = None
version = ''
if md is not None:
    try:
        version = md.version('nanovdb_editor')
    except Exception:
        pass
print(version, end='')
]]
        OUTPUT_VARIABLE NANOVDB_EDITOR_INSTALLED_VERSION
        OUTPUT_STRIP_TRAILING_WHITESPACE
    )

    if(NANOVDB_EDITOR_INSTALLED_VERSION STREQUAL "")
        message(STATUS "Installed nanovdb_editor version not found")
    else()
        message(STATUS "Installed nanovdb_editor version: ${NANOVDB_EDITOR_INSTALLED_VERSION}")
    endif()
else()
    message(STATUS "nanovdb_editor not installed")
endif()

# Check nanovdb_editor latest wheel version
set(VERSION_FILE ${nanovdb_editor_SOURCE_DIR}/pymodule/VERSION.txt)
if(NOT EXISTS ${VERSION_FILE})
    message(FATAL_ERROR "VERSION.txt file not found at ${VERSION_FILE}")
endif()

file(READ ${VERSION_FILE} NANOVDB_EDITOR_LATEST_VERSION)
string(STRIP ${NANOVDB_EDITOR_LATEST_VERSION} NANOVDB_EDITOR_LATEST_VERSION)
if(NOT NANOVDB_EDITOR_LATEST_VERSION MATCHES "^[0-9]+\\.[0-9]+\\.[0-9]+")
    message(WARNING "Version format may be invalid: ${NANOVDB_EDITOR_LATEST_VERSION}")
endif()

message(STATUS "Latest nanovdb_editor version: ${NANOVDB_EDITOR_LATEST_VERSION}")

# Directory where locally built wheels are stored (project root /dist)
set(NANOVDB_EDITOR_WHEEL_DIR ${CMAKE_SOURCE_DIR}/dist)

# If not forcing a rebuild, check for installed version and compare with the latest wheel version on nanovdb-editor repo; skip build if up-to-date
if (NOT NANOVDB_EDITOR_FORCE)
    if(NANOVDB_EDITOR_INSTALLED_VERSION VERSION_GREATER_EQUAL NANOVDB_EDITOR_LATEST_VERSION)
        message(STATUS "Installed nanovdb_editor is up-to-date; skipping build")
        message(STATUS "NANOVDB_EDITOR_INCLUDE_DIR: ${NANOVDB_EDITOR_INCLUDE_DIR}")
        return()
    endif()
else()
    message(STATUS "NANOVDB_EDITOR_FORCE is set; rebuilding nanovdb_editor wheel")
endif()

# If not forcing a rebuild, check for the latest version wheel in /dist; build when version empty (local repo) or not found
if (NOT NANOVDB_EDITOR_FORCE)
    if(NOT CPM_PACKAGE_nanovdb_editor_VERSION)
        message(STATUS "Using local nanovdb_editor repository ${CPM_PACKAGE_nanovdb_editor_SOURCE_DIR}; will build wheel")
    else()
        file(GLOB LATEST_WHEELS "${NANOVDB_EDITOR_WHEEL_DIR}/nanovdb_editor-*${NANOVDB_EDITOR_LATEST_VERSION}*.whl")
        list(LENGTH LATEST_WHEELS NUM_LATEST_WHEELS)
        if(NUM_LATEST_WHEELS GREATER 0)
            list(GET LATEST_WHEELS 0 LATEST_WHEEL)
            message(STATUS "Found wheel in dist for the latest version ${NANOVDB_EDITOR_LATEST_VERSION}: ${LATEST_WHEEL}")
            execute_process(
                COMMAND bash -lc "
                ${Python3_EXECUTABLE} -m pip install --force-reinstall ${LATEST_WHEEL}
                "
                WORKING_DIRECTORY ${nanovdb_editor_BINARY_DIR}
                RESULT_VARIABLE install_result
                OUTPUT_VARIABLE install_output
                ERROR_VARIABLE install_error
            )
            if(NOT install_result EQUAL 0)
                message(FATAL_ERROR "nanovdb_editor wheel install failed.\nSTDOUT:\n${install_output}\n\nSTDERR:\n${install_error}")
            else()
                message(STATUS "Successfully installed: ${install_output}")

                get_installed_nanovdb_editor_dir(NANOVDB_EDITOR_INCLUDE_DIR NANOVDB_EDITOR_INSTALLED)
                if(NOT NANOVDB_EDITOR_INSTALLED)
                    message(FATAL_ERROR "nanovdb_editor installation verification failed")
                endif()
                message(STATUS "NANOVDB_EDITOR_INCLUDE_DIR: ${NANOVDB_EDITOR_INCLUDE_DIR}")
                return()
            endif()
        else()
            message(STATUS "No wheel found in dist for the latest version ${NANOVDB_EDITOR_LATEST_VERSION}; will build wheel")
        endif()
    endif()
endif()

# Build and install nanovdb_editor wheel
message(STATUS "Removing existing nanovdb_editor wheel from ${NANOVDB_EDITOR_WHEEL_DIR}...")
file(GLOB NANOVDB_EDITOR_WHEELS "${NANOVDB_EDITOR_WHEEL_DIR}/nanovdb_editor*.whl")
foreach(wheel_file ${NANOVDB_EDITOR_WHEELS})
    file(REMOVE "${wheel_file}")
endforeach()
# Ensure the wheel directory exists
file(MAKE_DIRECTORY ${NANOVDB_EDITOR_WHEEL_DIR})
# Ensure the build directory used by scikit-build exists; this is where the nested build writes
file(MAKE_DIRECTORY ${nanovdb_editor_BINARY_DIR})

find_package(Git QUIET)
if(NOT CPM_PACKAGE_nanovdb_editor_VERSION)
    message(STATUS "Using local nanovdb_editor repository: ${nanovdb_editor_SOURCE_DIR}")
    set(NANOVDB_EDITOR_COMMIT_HASH "unknown")
    if(GIT_FOUND)
        execute_process(
            COMMAND ${GIT_EXECUTABLE} -C ${nanovdb_editor_SOURCE_DIR} rev-parse --short HEAD
            OUTPUT_VARIABLE NANOVDB_EDITOR_COMMIT_HASH
            OUTPUT_STRIP_TRAILING_WHITESPACE
            ERROR_QUIET
            RESULT_VARIABLE _nanovdb_rev_result
        )
        if(NOT _nanovdb_rev_result EQUAL 0)
            set(NANOVDB_EDITOR_COMMIT_HASH "unknown")
        endif()
    endif()
    if(NANOVDB_EDITOR_COMMIT_HASH STREQUAL "unknown" AND DEFINED NANOVDB_EDITOR_TAG_SHORT)
        set(NANOVDB_EDITOR_COMMIT_HASH ${NANOVDB_EDITOR_TAG_SHORT})
    endif()
    message(STATUS "NanoVDB Editor build: ${NANOVDB_EDITOR_COMMIT_HASH}")
else()
    message(STATUS "Using nanovdb_editor version: ${CPM_PACKAGE_nanovdb_editor_VERSION} from ${nanovdb_editor_SOURCE_DIR}")
    set(NANOVDB_EDITOR_COMMIT_HASH ${NANOVDB_EDITOR_TAG_SHORT})
endif()

set(FVDB_COMMIT_HASH "unknown")
if(GIT_FOUND)
    execute_process(
        COMMAND ${GIT_EXECUTABLE} -C ${CMAKE_SOURCE_DIR} rev-parse --short HEAD
        OUTPUT_VARIABLE FVDB_COMMIT_HASH
        OUTPUT_STRIP_TRAILING_WHITESPACE
        ERROR_QUIET
        RESULT_VARIABLE _fvdb_rev_result
    )
    if(NOT _fvdb_rev_result EQUAL 0)
        set(FVDB_COMMIT_HASH "unknown")
    endif()
endif()

message(STATUS "Building nanovdb_editor wheel version ${NANOVDB_EDITOR_LATEST_VERSION} to ${NANOVDB_EDITOR_WHEEL_DIR}...")
execute_process(
    COMMAND bash -lc "
    ${Python3_EXECUTABLE} -m pip wheel ${nanovdb_editor_SOURCE_DIR}/pymodule \
        --wheel-dir ${NANOVDB_EDITOR_WHEEL_DIR} \
        -Cbuild-dir=${nanovdb_editor_SOURCE_DIR}/../build \
        -Cbuild.verbose=false \
        -Clogging.level=WARNING \
        -Ccmake.define.NANOVDB_EDITOR_USE_GLFW=OFF \
        -Ccmake.define.NANOVDB_EDITOR_BUILD_TESTS=OFF \
        -Ccmake.define.NANOVDB_EDITOR_COMMIT_HASH=${NANOVDB_EDITOR_COMMIT_HASH} \
        -Ccmake.define.NANOVDB_EDITOR_FVDB_COMMIT_HASH=${FVDB_COMMIT_HASH} \
        --config-settings=cmake.build-type=${NANOVDB_EDITOR_BUILD_TYPE} \
        -v \
        --no-build-isolation
    ${Python3_EXECUTABLE} -m pip install --force-reinstall ${NANOVDB_EDITOR_WHEEL_DIR}/nanovdb_editor*.whl
    "
    WORKING_DIRECTORY ${nanovdb_editor_BINARY_DIR}
    RESULT_VARIABLE build_result
    OUTPUT_VARIABLE build_output
    ERROR_VARIABLE build_error
)
if(NOT build_result EQUAL 0)
    message(FATAL_ERROR "nanovdb_editor wheel build failed.\nSTDOUT:\n${build_output}\n\nSTDERR:\n${build_error}")
else()
    message(STATUS "${build_output}")

    get_installed_nanovdb_editor_dir(NANOVDB_EDITOR_INCLUDE_DIR NANOVDB_EDITOR_INSTALLED)
    if(NOT NANOVDB_EDITOR_INSTALLED)
        message(FATAL_ERROR "nanovdb_editor installation verification failed after build")
    endif()
    if(NOT EXISTS ${NANOVDB_EDITOR_INCLUDE_DIR})
        message(FATAL_ERROR "nanovdb_editor include directory not found: ${NANOVDB_EDITOR_INCLUDE_DIR}")
    endif()
    message(STATUS "NANOVDB_EDITOR_INCLUDE_DIR: ${NANOVDB_EDITOR_INCLUDE_DIR}")
endif()<|MERGE_RESOLUTION|>--- conflicted
+++ resolved
@@ -20,11 +20,7 @@
 
 # If skip is set, get the latest tagged version to prevent unnecessary rebuilds each hash update
 if(NANOVDB_EDITOR_SKIP)
-<<<<<<< HEAD
     set(NANOVDB_EDITOR_VERSION 0.0.7)   # latest tagged version
-=======
-    set(NANOVDB_EDITOR_VERSION 0.0.6)   # latest tagged version
->>>>>>> 21eaf6c1
     set(NANOVDB_EDITOR_TAG v${NANOVDB_EDITOR_VERSION})
 endif()
 

# Copyright Contributors to the OpenVDB Project
# SPDX-License-Identifier: Apache-2.0

#   * To build with local repository, override the location with:
#       ./build.sh install -C cmake.define.CPM_nanovdb_editor_SOURCE=/path/to/nanovdb-editor
#       NOTE: variable is cached by cmake, to disable if not doing clean build:
#       ./build.sh install -C cmake.define.CPM_nanovdb_editor_SOURCE=
#   * To force rebuild, override the version check with:
#       ./build.sh install editor_force
#   * To skip nanovdb_editor wheel build:
#       ./build.sh install editor_skip

option(NANOVDB_EDITOR_FORCE "Force rebuild of nanovdb_editor wheel" OFF)
option(NANOVDB_EDITOR_SKIP "Skip nanovdb_editor wheel build" OFF)

<<<<<<< HEAD
set(NANOVDB_EDITOR_TAG 60e6dafbb5a4eb7b6693bb3885578b314d139dea)
=======
set(NANOVDB_EDITOR_TAG 188ba462b31e58d093c3380e6a81f52c85425933)
>>>>>>> d691a036
set(NANOVDB_EDITOR_VERSION 0.0.3)

# If skip is set, get the latest tagged version to prevent unnecessary rebuilds each hash update
if(NANOVDB_EDITOR_SKIP)
    set(NANOVDB_EDITOR_TAG v${NANOVDB_EDITOR_VERSION})
endif()

CPMAddPackage(
    NAME nanovdb_editor
    GITHUB_REPOSITORY openvdb/nanovdb-editor
    GIT_TAG ${NANOVDB_EDITOR_TAG}
    VERSION ${NANOVDB_EDITOR_VERSION}
    DOWNLOAD_ONLY YES
)

if(NOT nanovdb_editor_ADDED)
    message(FATAL_ERROR "CPM failed to add nanovdb_editor package")
endif()

if(NANOVDB_EDITOR_SKIP)
    if(NOT CPM_PACKAGE_nanovdb_editor_VERSION)
        message(STATUS "NANOVDB_EDITOR_SKIP is set; skipping nanovdb_editor wheel build, using the local repository for includes")
    else()
        message(STATUS "NANOVDB_EDITOR_SKIP is set; using the latest tagged version ${NANOVDB_EDITOR_TAG} for includes")
    endif()
    set(NANOVDB_EDITOR_INCLUDE_DIR ${nanovdb_editor_SOURCE_DIR})
    message(STATUS "NANOVDB_EDITOR_INCLUDE_DIR: ${NANOVDB_EDITOR_INCLUDE_DIR}")
    return()
endif()

# Get nanovdb_editor site-packages directory
# Args:
#   NANOVDB_EDITOR_INCLUDE_DIR - output variable for include directory path
#   NANOVDB_EDITOR_INSTALLED - output variable indicating if nanovdb_editor is installed
function(get_installed_nanovdb_editor_dir NANOVDB_EDITOR_INCLUDE_DIR NANOVDB_EDITOR_INSTALLED)
    execute_process(
        COMMAND ${CMAKE_COMMAND} -E env PYTHONPATH=${Python3_SITELIB} ${Python3_EXECUTABLE} -c
[[
import os
try:
    import nanovdb_editor
    print(os.path.dirname(nanovdb_editor.__file__))
except Exception:
    pass
]]
            OUTPUT_VARIABLE NANOVDB_EDITOR_PACKAGE_DIR
            RESULT_VARIABLE NANOVDB_EDITOR_IMPORTED
            OUTPUT_STRIP_TRAILING_WHITESPACE)
    if(NANOVDB_EDITOR_IMPORTED EQUAL 0)
        set(${NANOVDB_EDITOR_INSTALLED} ON PARENT_SCOPE)
        set(${NANOVDB_EDITOR_INCLUDE_DIR} ${NANOVDB_EDITOR_PACKAGE_DIR}/include PARENT_SCOPE)
    endif()
endfunction()

get_installed_nanovdb_editor_dir(NANOVDB_EDITOR_INCLUDE_DIR NANOVDB_EDITOR_INSTALLED)

# Get nanovdb_editor installed version
if(NANOVDB_EDITOR_INSTALLED)
    execute_process(
        COMMAND ${CMAKE_COMMAND} -E env PYTHONPATH=${Python3_SITELIB} ${Python3_EXECUTABLE} -c
[[
import sys
try:
    import importlib.metadata as md
except Exception:
    md = None
version = ''
if md is not None:
    try:
        version = md.version('nanovdb_editor')
    except Exception:
        pass
print(version, end='')
]]
        OUTPUT_VARIABLE NANOVDB_EDITOR_INSTALLED_VERSION
        OUTPUT_STRIP_TRAILING_WHITESPACE
    )

    if(NANOVDB_EDITOR_INSTALLED_VERSION STREQUAL "")
        message(STATUS "Installed nanovdb_editor version not found")
    else()
        message(STATUS "Installed nanovdb_editor version: ${NANOVDB_EDITOR_INSTALLED_VERSION}")
    endif()
else()
    message(STATUS "nanovdb_editor not installed")
endif()

# Check nanovdb_editor latest wheel version
set(VERSION_FILE ${nanovdb_editor_SOURCE_DIR}/pymodule/VERSION.txt)
if(NOT EXISTS ${VERSION_FILE})
    message(FATAL_ERROR "VERSION.txt file not found at ${VERSION_FILE}")
endif()

file(READ ${VERSION_FILE} NANOVDB_EDITOR_LATEST_VERSION)
string(STRIP ${NANOVDB_EDITOR_LATEST_VERSION} NANOVDB_EDITOR_LATEST_VERSION)
if(NOT NANOVDB_EDITOR_LATEST_VERSION MATCHES "^[0-9]+\\.[0-9]+\\.[0-9]+")
    message(WARNING "Version format may be invalid: ${NANOVDB_EDITOR_LATEST_VERSION}")
endif()

message(STATUS "Latest nanovdb_editor version: ${NANOVDB_EDITOR_LATEST_VERSION}")

# Directory where locally built wheels are stored (project root /dist)
set(NANOVDB_EDITOR_WHEEL_DIR ${CMAKE_SOURCE_DIR}/dist)

# If not forcing a rebuild, check for installed version and compare with latest wheel version on nanovdb-editor repo; skip build if up-to-date
if (NOT NANOVDB_EDITOR_FORCE)
    if(NANOVDB_EDITOR_INSTALLED_VERSION VERSION_GREATER_EQUAL NANOVDB_EDITOR_LATEST_VERSION)
        message(STATUS "Installed nanovdb_editor is up-to-date; skipping build")
        message(STATUS "NANOVDB_EDITOR_INCLUDE_DIR: ${NANOVDB_EDITOR_INCLUDE_DIR}")
        return()
    endif()
else()
    message(STATUS "NANOVDB_EDITOR_FORCE is set; rebuilding nanovdb_editor wheel")
endif()

# If not forcing a rebuild, check for requested version wheel in /dist; build when version empty (local repo) or not found
if (NOT NANOVDB_EDITOR_FORCE)
    if(NOT CPM_PACKAGE_nanovdb_editor_VERSION)
        message(STATUS "Using local nanovdb_editor repository ${CPM_PACKAGE_nanovdb_editor_SOURCE_DIR}; will build wheel")
    else()
        file(GLOB REQUESTED_WHEELS "${NANOVDB_EDITOR_WHEEL_DIR}/nanovdb_editor-*${NANOVDB_EDITOR_LATEST_VERSION}*.whl")
        list(LENGTH REQUESTED_WHEELS NUM_REQUESTED_WHEELS)
        if(NUM_REQUESTED_WHEELS GREATER 0)
            list(GET REQUESTED_WHEELS 0 REQUESTED_WHEEL)
            message(STATUS "Found wheel in dist for requested version ${NANOVDB_EDITOR_LATEST_VERSION}: ${REQUESTED_WHEEL}")
            execute_process(
                COMMAND bash -lc "
                ${Python3_EXECUTABLE} -m pip install --force-reinstall ${REQUESTED_WHEEL}
                "
                WORKING_DIRECTORY ${nanovdb_editor_BINARY_DIR}
                RESULT_VARIABLE install_result
                OUTPUT_VARIABLE install_output
                ERROR_VARIABLE install_error
            )
            if(NOT install_result EQUAL 0)
                message(FATAL_ERROR "nanovdb_editor wheel install failed.\nSTDOUT:\n${install_output}\n\nSTDERR:\n${install_error}")
            else()
                message(STATUS "Successfully installed: ${install_output}")

                get_installed_nanovdb_editor_dir(NANOVDB_EDITOR_INCLUDE_DIR NANOVDB_EDITOR_INSTALLED)
                if(NOT NANOVDB_EDITOR_INSTALLED)
                    message(FATAL_ERROR "nanovdb_editor installation verification failed")
                endif()
                message(STATUS "NANOVDB_EDITOR_INCLUDE_DIR: ${NANOVDB_EDITOR_INCLUDE_DIR}")
                return()
            endif()
        else()
            message(STATUS "No wheel found in dist for requested version ${NANOVDB_EDITOR_VERSION}; will build wheel")
        endif()
    endif()
endif()

# Build and install nanovdb_editor wheel
message(STATUS "Removing existing nanovdb_editor wheel from ${NANOVDB_EDITOR_WHEEL_DIR}...")
file(GLOB NANOVDB_EDITOR_WHEELS "${NANOVDB_EDITOR_WHEEL_DIR}/nanovdb_editor*.whl")
foreach(wheel_file ${NANOVDB_EDITOR_WHEELS})
    file(REMOVE "${wheel_file}")
endforeach()
# Ensure the wheel directory exists
file(MAKE_DIRECTORY ${NANOVDB_EDITOR_WHEEL_DIR})
# Ensure the build directory used by scikit-build exists; this is where the nested build writes
file(MAKE_DIRECTORY ${nanovdb_editor_BINARY_DIR})

if(NOT CPM_PACKAGE_nanovdb_editor_VERSION)
    message(STATUS "Using local nanovdb_editor repository: ${nanovdb_editor_SOURCE_DIR}")
else()
    message(STATUS "Using nanovdb_editor version: ${CPM_PACKAGE_nanovdb_editor_VERSION} from ${nanovdb_editor_SOURCE_DIR}")
endif()

message(STATUS "Building nanovdb_editor wheel version ${NANOVDB_EDITOR_LATEST_VERSION} to ${NANOVDB_EDITOR_WHEEL_DIR}...")
execute_process(
    COMMAND bash -lc "
    ${Python3_EXECUTABLE} -m pip wheel ${nanovdb_editor_SOURCE_DIR}/pymodule \
        --wheel-dir ${NANOVDB_EDITOR_WHEEL_DIR} \
        -Cbuild-dir=${nanovdb_editor_SOURCE_DIR}/../build \
        -Cbuild.verbose=false \
        -Clogging.level=WARNING \
        -Ccmake.define.NANOVDB_EDITOR_USE_GLFW=OFF \
        -Ccmake.define.NANOVDB_EDITOR_BUILD_TESTS=OFF \
        --config-settings=cmake.build-type=Release \
        -v \
        --no-build-isolation
    ${Python3_EXECUTABLE} -m pip install --force-reinstall ${NANOVDB_EDITOR_WHEEL_DIR}/nanovdb_editor*.whl
    "
    WORKING_DIRECTORY ${nanovdb_editor_BINARY_DIR}
    RESULT_VARIABLE build_result
    OUTPUT_VARIABLE build_output
    ERROR_VARIABLE build_error
)
if(NOT build_result EQUAL 0)
    message(FATAL_ERROR "nanovdb_editor wheel build failed.\nSTDOUT:\n${build_output}\n\nSTDERR:\n${build_error}")
else()
    message(STATUS "${build_output}")

    get_installed_nanovdb_editor_dir(NANOVDB_EDITOR_INCLUDE_DIR NANOVDB_EDITOR_INSTALLED)
    if(NOT NANOVDB_EDITOR_INSTALLED)
        message(FATAL_ERROR "nanovdb_editor installation verification failed after build")
    endif()
    if(NOT EXISTS ${NANOVDB_EDITOR_INCLUDE_DIR})
        message(FATAL_ERROR "nanovdb_editor include directory not found: ${NANOVDB_EDITOR_INCLUDE_DIR}")
    endif()
    message(STATUS "NANOVDB_EDITOR_INCLUDE_DIR: ${NANOVDB_EDITOR_INCLUDE_DIR}")
endif()

<|MERGE_RESOLUTION|>--- conflicted
+++ resolved
@@ -13,11 +13,7 @@
 option(NANOVDB_EDITOR_FORCE "Force rebuild of nanovdb_editor wheel" OFF)
 option(NANOVDB_EDITOR_SKIP "Skip nanovdb_editor wheel build" OFF)
 
-<<<<<<< HEAD
-set(NANOVDB_EDITOR_TAG 60e6dafbb5a4eb7b6693bb3885578b314d139dea)
-=======
 set(NANOVDB_EDITOR_TAG 188ba462b31e58d093c3380e6a81f52c85425933)
->>>>>>> d691a036
 set(NANOVDB_EDITOR_VERSION 0.0.3)
 
 # If skip is set, get the latest tagged version to prevent unnecessary rebuilds each hash update
@@ -220,5 +216,4 @@
         message(FATAL_ERROR "nanovdb_editor include directory not found: ${NANOVDB_EDITOR_INCLUDE_DIR}")
     endif()
     message(STATUS "NANOVDB_EDITOR_INCLUDE_DIR: ${NANOVDB_EDITOR_INCLUDE_DIR}")
-endif()
-
+endif()
# Copyright Contributors to the OpenVDB Project
# SPDX-License-Identifier: Apache-2.0
#
import pathlib
from typing import Any, Mapping, Sequence, TypeVar, overload

import torch
from fvdb.enums import ProjectionType

from ._fvdb_cpp import GaussianSplat3d as GaussianSplat3dCpp
from ._fvdb_cpp import JaggedTensor as JaggedTensorCpp
from ._fvdb_cpp import ProjectedGaussianSplats as ProjectedGaussianSplatsCpp
from .grid import Grid
from .grid_batch import GridBatch
from .jagged_tensor import JaggedTensor
from .types import DeviceIdentifier, cast_check, resolve_device

JaggedTensorOrTensor = TypeVar("JaggedTensorOrTensor", JaggedTensor, torch.Tensor)


class ProjectedGaussianSplats:
    """
    A class representing a set of Gaussian splats projected onto a batch of 2D image planes.

    A :class:`ProjectedGaussianSplats` instance contains the 2D projections of 3D Gaussian splats, which can be used to render
    images onto the image planes. Instances of this class are created by calling the :meth:`GaussianSplat3d.project_gaussians_for_images`,
    :meth:`GaussianSplat3d.project_gaussians_for_images_and_depths`, etc. methods.

    .. note::

        The reason to have a separate class for projected Gaussian splats is to be able to run projection once, and then render
        the splats multiple times (e.g. rendering crops) without re-projecting them each time. This can save significant computation time.
    """

    __PRIVATE__ = object()

    def __init__(self, impl: ProjectedGaussianSplatsCpp, _private: Any = None) -> None:
        """
        Private constructor. Use :meth:`GaussianSplat3d.project_gaussians_for_images` or similar methods to create instances.

        Args:
            impl (ProjectedGaussianSplatsCpp): The underlying C++ implementation.
            _private (Any): A private object to prevent direct construction. Must be :attr:`ProjectedGaussianSplats.__PRIVATE__`.
        """
        if _private is not self.__PRIVATE__:
            raise ValueError(
                "ProjectedGaussianSplats constructor is private. Use GaussianSplat3d.project_gaussians_for_images or similar methods instead."
            )
        self._impl = impl

    @property
    def antialias(self) -> bool:
        """
        Return whether antialiasing was enabled during the projection of the Gaussian splats.

        Returns:
            antialias (bool): ``True`` if antialiasing was enabled during projection, ``False`` otherwise.
        """
        return self._impl.antialias

    @property
    def inv_covar_2d(self) -> torch.Tensor:
        """
        The inverse of the 2D covariance matrices of the Gaussians projected into each image plane. These define the
        spatial extent of ellipses for each splatted Gaussian. Note that
        since covariance matrices are symmetric, we pack them into a tensor of shape ``(num_projected_gaussians, 3)``
        where each covariance matrix is represented as ``(Cxx, Cxy, Cyy)``.

        Returns:
            inv_covar_2d (torch.Tensor): A tensor of shape ``(C, N, D)`` representing the packed inverse 2D covariance matrices,
                where ``C`` is the number of image planes, ``N`` is the number of projected Gaussians, and ``D`` is number of feature channels for each
                Gaussian (see :attr:`GaussianSplat3d.num_channels`).
        """
        return self._impl.conics

    @property
    def depths(self) -> torch.Tensor:
        """
        Return the depth of each projected Gaussian in each image plane. The depth is defined as the
        distance from the camera to the mean of the Gaussian along the camera's viewing direction.

        Returns:
            depths (torch.Tensor): A tensor of shape ``(C, N)`` representing the depth of each projected Gaussian, where
                ``C`` is the number of image planes, and ``N`` is the number of projected Gaussians.
        """
        return self._impl.depths

    @property
    def eps_2d(self) -> float:
        """
        Return the epsilon value used during the projection of the Gaussian splats to avoid
        numerical issues. This value is used to clamp very small radii during projection.

        Returns:
            eps_2d (float): The epsilon value used during projection.
        """
        return self._impl.eps_2d

    @property
    def far_plane(self) -> float:
        """
        Return the far plane distance used during the projection of the Gaussian splats.

        Returns:
            far_plane (float): The far plane distance.
        """
        return self._impl.far_plane

    @property
    def image_height(self) -> int:
        """
        Return the height of the image planes used during the projection of the Gaussian splats.

        Returns:
            image_height (int): The height of the image planes.
        """
        return self._impl.image_height

    @property
    def image_width(self) -> int:
        """
        Return the width of the image planes used during the projection of the Gaussian splats.

        Returns:
            image_width (int): The width of the image planes.
        """
        return self._impl.image_width

    @property
    def means2d(self) -> torch.Tensor:
        """
        Return the 2D projected means (in pixel units) of the Gaussians in each image plane.

        Returns:
            means2d (torch.Tensor): A tensor of shape ``(C, N, 2)`` representing the 2D projected means,
                where ``C`` is the number of image planes, ``N`` is the number of projected Gaussians,
                and the last dimension contains the (x, y) coordinates of the means in pixel space.
        """
        return self._impl.means2d

    @property
    def min_radius_2d(self) -> float:
        """
        Return the minimum radius (in pixels) used to clip Gaussians during projection. Gaussians
        whose radius projected to less than this value are ignored to avoid numerical issues.

        Returns:
            min_radius_2d (float): The minimum radius used during projection.
        """
        return self._impl.min_radius_2d

    @property
    def near_plane(self) -> float:
        """
        Return the near plane distance used during the projection of the Gaussian splats.

        Returns:
            near_plane (float): The near plane distance.
        """
        return self._impl.near_plane

    @property
    def opacities(self) -> torch.Tensor:
        """
        Return the opacities of each projected Gaussian in each image plane.

        Returns:
            opacities (torch.Tensor): A tensor of shape ``(C, N)`` representing the opacity of each projected Gaussian, where
                ``C`` is the number of image planes, and ``N`` is the number of projected Gaussians.
        """
        return self._impl.opacities

    @property
    def projection_type(self) -> ProjectionType:
        """
        Return the projection type used during the projection of the Gaussian splats.

        Returns:
            projection_type (ProjectionType): The projection type (*e.g.* :attr:`ProjectionType.PERSPECTIVE` or :attr:`ProjectionType.ORTHOGRAPHIC`).
        """
        return GaussianSplat3d._proj_type_from_cpp(self._impl.projection_type)

    @property
    def radii(self) -> torch.Tensor:
        """
        Return the 2D radii (in pixels) of each projected Gaussian in each image plane. The radius of a Gaussian is the maximum extent
        of the Gaussian along any direction in the image plane.

        Returns:
            radii (torch.Tensor): A tensor of shape ``(C, N)`` representing the 2D radius of each projected Gaussian, where
                ``C`` is the number of image planes, and ``N`` is the number of projected Gaussians.
        """
        return self._impl.radii

    @property
    def render_quantities(self) -> torch.Tensor:
        """
        Return the render quantities of each projected Gaussian in each image plane. The render quantities
        are used for shading and lighting calculations during rendering.

        Returns:
            render_quantities (torch.Tensor): A tensor of shape ``(C, N, D)`` representing the render quantities of each projected Gaussian,
                where ``C`` is the number of image planes, ``N`` is the number of projected Gaussians, and ``D`` is the number of feature
                channels for each Gaussian (see :attr:`GaussianSplat3d.num_channels`).
        """
        return self._impl.render_quantities

    @property
    def sh_degree_to_use(self) -> int:
        """
        Return the spherical harmonic degree used during the projection of the Gaussian splats.

        .. note::

            This indicates up to which degree the spherical harmonics coefficients were projected
            for each Gaussian. For example, if this value is ``0``, only the diffuse (degree 0) coefficients
            were projected. If this value is ``2``, coefficients up to degree 2 were projected.

        Returns:
            sh_degree_to_use (int): The spherical harmonic degree used during projection.
        """
        return self._impl.sh_degree_to_use

    @property
    def tile_gaussian_ids(self) -> torch.Tensor:
        """
        Return a tensor containing the ID of each tile/gaussian intersection.

        Returns:
            tile_gaussian_ids (torch.Tensor): A tensor of shape ``(M,)`` containing the IDs of the Gaussians.
        """
        return self._impl.tile_gaussian_ids

    @property
    def tile_offsets(self) -> torch.Tensor:
        """
        Return the starting offset of the set of intersections for each tile into :attr:`tile_gaussian_ids`.

        Returns:
            tile_offsets (torch.Tensor): A tensor of shape ``(C, TH, TW,)`` where ``C`` is the number of image planes,
                ``TH`` is the number of tiles in the height dimension, and ``TW`` is the number of tiles in the width dimension.
        """
        return self._impl.tile_offsets


class GaussianSplat3d:
    """
    An efficient data structure representing a Gaussian splat radiance field in 3D space.

    A :class:`GaussianSplat3d` instance contains a set of 3D Gaussian splats, each defined by its mean position,
    orientation (quaternion), scale, opacity, and spherical harmonics coefficients for color representation.

    Together, these define a radiance field which can be volume rendered to produce images and depths from
    arbitrary viewpoints. This class provides a variety of methods for rendering and manipulating Gaussian splats radiance fields.
    These include:

    - Rendering images with arbitrary channels using spherical harmonics for view-dependent color
      representation (:meth:`render_images`, :meth:`render_images_and_depths`).
    - Rendering depth maps (:meth:`render_depths`, :meth:`render_images_and_depths`).
    - Rendering features at arbitrary sparse pixel locations (:meth:`sparse_render_features`).
    - Rendering depths at arbitrary sparse pixel locations (:meth:`sparse_render_depths`).
    - Computing which gaussians contribute to each pixel in an image plane
      (:meth:`render_num_contributing_gaussians`, :meth:`render_contributing_gaussian_ids`).
    - Computing the set of Gaussians which contribute to a set of sparse pixel locations
      (:meth:`sparse_render_num_contributing_gaussians`, :meth:`sparse_render_contributing_gaussian_ids`).
    - Saving and loading Gaussian splat data to/from PLY files (:meth:`save_to_ply`, :meth:`from_ply`).
    - Slicing, indexing, and masking Gaussians to create new :class:`GaussianSplat3d` instances.
    - Concatenating multiple :class:`GaussianSplat3d` instances into a single instance (:meth:`cat`).

    Background
    -----------

    Mathematically, the radiance field represented by a :class:`GaussianSplat3d` is defined as a sum of anisotropic 3D Gaussians,
    with view-dependent features represented using spherical harmonics. The radiance field :math:`R(x, v)` accepts as
    input a 3D position :math:`x \\in \\mathbb{R}^3` and a viewing direction :math:`v \\in \\mathbb{S}^2`, and is defined as:

    .. math::

        R(x, v) = \\sum_{i=1}^{N} o_i \\cdot \\alpha_i(x) \\cdot SH(v; C_i)

        \\alpha_i(x) = \\exp\\left(-\\frac{1}{2}(x - \\mu_i)^T \\Sigma_i^{-1} (x - \\mu_i)\\right)

        \\Sigma_i = R(q_i)^T \\cdot \\text{diag}(S_i) \\cdot R(q_i)

    where:

    - :math:`N` is the number of Gaussians (see :attr:`num_gaussians`).
    - :math:`\\mu_i \\in \\mathbb{R}^3` is the mean of the i-th Gaussian (see :attr:`means`).
    - :math:`\\Sigma_i \\in \\mathbb{R}^{3 \\times 3}` is the covariance matrix of the i-th Gaussian,
      defined by its scale diagonal scale :math:`S_i \\in \\mathbb{R}^3` (see :attr:`scales`) and orientation
      quaternion :math:`q_i \\in \\mathbb{R}^4` (see :attr:`quats`).
    - :math:`o_i \\in [0, 1]` is the opacity of the i-th Gaussian (see :attr:`opacities`).
    - :math:`SH(v; C_i)` is the spherical harmonics function evaluated at direction :math:`v` with coefficients :math:`C_i`.
    - :math:`R(q_i)` is the rotation matrix corresponding to the quaternion :math:`q_i`.

    To render images from a :class:`GaussianSplat3d`, you volume render the radiance field using

    .. math::

        I(u, v) = \\int_{t \\in r(u, v)} T(t) R(r(t), d) dt

    where :math:`r(u, v)` is the camera ray through pixel :math:`(u, v)`, :math:`d` is the viewing direction of the ray,
    and :math:`T(t) = \\exp\\left(-\\int_{0}^{t} R(r(s), s) ds\\right)` is the accumulated transmittance along the ray up to distance :math:`t`.

    and to render depths you compute

    .. math::

        D(u, v) = \\int_{t \\in r(u, v)} t \\cdot T(t) \\sum_{i=1}^{N} o_i \\cdot \\alpha_i(r(t), d) dt

    """

    PLY_VERSION_STRING = "fvdb_ply 1.0.0"
    """
    Version string written to PLY files saved using the :meth:`save_to_ply` method.
    This string will be written in the comment section of the PLY file to identify
    the version of the fvdb library used to save the file. The comment will have the form
    ``comment fvdb_gs_ply <PLY_VERSION_STRING>``.
    """

    __PRIVATE__ = object()

    def __init__(
        self,
        impl: GaussianSplat3dCpp,
        _private: Any = None,
    ) -> None:
        """
        Initializes the :class:`GaussianSplat3d` with an existing C++ implementation.
        This constructor is used to wrap an existing instance of :class:`GaussianSplat3dCpp`.
        It is only called internally within this class and should not be used directly.

        .. note::

            You should never call this constructor directly. Instead, use the
            :meth:`from_tensors` or :meth:`from_ply` class methods to create new instances of
            :class:`GaussianSplat3d`.

        Args:
            impl (GaussianSplat3dCpp): An instance of the C++ implementation.
        """
        if _private is not self.__PRIVATE__:
            raise ValueError("GaussianSplat3d constructor is private. Use from_tensors or from_ply instead.")
        self._impl = impl

    @classmethod
    def from_tensors(
        cls,
        means: torch.Tensor,
        quats: torch.Tensor,
        log_scales: torch.Tensor,
        logit_opacities: torch.Tensor,
        sh0: torch.Tensor,
        shN: torch.Tensor,
        accumulate_mean_2d_gradients: bool = False,
        accumulate_max_2d_radii: bool = False,
        detach: bool = False,
    ) -> "GaussianSplat3d":
        """
        Create a new :class:`GaussianSplat3d` from the provided tensors. This constructs a new
        Gaussian splat radiance field with the specified means, orientations, scales, opacities, and spherical harmonics coefficients.

        .. note::

            The :class:`GaussianSplat3d` stores the log of scales scales (:attr:`log_scales`) rather than the scales
            directly. This ensures numerical stability, especially when optimizing the scales, since each gaussian
            is defined as :math:`\\exp(R(q)^T S R(q))` where :math:`R(q)` is rotation matrix defined by the unit quaternion of the Gaussian,
            and :math:`S = diag(exp(log_scales))`.


        .. note::

            The :class:`GaussianSplat3d` stores the logit of opacities (:attr:`logit_opacities`) rather than the opacities
            directly. The actual opacities are obtained by applying the sigmoid function to the logit opacities.
            This ensures opacities are always in the range ``[0, 1]`` and improves numerical stability during optimization.

        Args:
            means (torch.Tensor): Tensor of shape ``(N, 3)`` representing the means of the gaussians, where ``N`` is the number of gaussians.
            quats (torch.Tensor): Tensor of shape ``(N, 4)`` representing the quaternions (orientations) of the gaussians, where ``N`` is the number of gaussians.
            log_scales (torch.Tensor): Tensor of shape ``(N, 3)`` representing the log scales of the gaussians, where ``N`` is the number of gaussians.
            logit_opacities (torch.Tensor): Tensor of shape ``(N,)`` representing the logit opacities of the gaussians, where ``N`` is the number of gaussians.
            sh0 (torch.Tensor): Tensor of shape ``(N, 1, D)`` representing the diffuse SH coefficients
                where ``D`` is the number of channels (see :attr:`num_channels`).
            shN (torch.Tensor): Tensor of shape ``(N, K-1, D)`` representing the directionally
                varying SH coefficients where ``D`` is the number of channels (see :attr:`num_channels`),
                and ``K`` is the number of spherical harmonic bases (see :attr:`num_sh_bases`).
            accumulate_mean_2d_gradients (bool, optional): If ``True``, tracks the average norm of the
                gradient of projected means for each Gaussian during the backward pass of projection.
                This is useful for some optimization techniques, such as the one in the `original paper <https://repo-sam.inria.fr/fungraph/3d-gaussian-splatting/>`_.
                Defaults to ``False``.
            accumulate_max_2d_radii (bool, optional): If ``True``, tracks the maximum 2D radii for each Gaussian
                during the backward pass of projection. This is useful for some optimization techniques, such as the one in the `original paper <https://repo-sam.inria.fr/fungraph/3d-gaussian-splatting/>`_.
                Defaults to ``False``.
            detach (bool, optional): If ``True``, creates copies of the input tensors and detaches them
                from the computation graph. Defaults to ``False``.
        """

        return GaussianSplat3d(
            GaussianSplat3dCpp(
                means=means,
                quats=quats,
                log_scales=log_scales,
                logit_opacities=logit_opacities,
                sh0=sh0,
                shN=shN,
                accumulate_mean_2d_gradients=accumulate_mean_2d_gradients,
                accumulate_max_2d_radii=accumulate_max_2d_radii,
                detach=detach,
            ),
            _private=cls.__PRIVATE__,
        )

    @classmethod
    def from_ply(
        cls, filename: pathlib.Path | str, device: DeviceIdentifier = "cuda"
    ) -> "tuple[GaussianSplat3d, dict[str, str | int | float | torch.Tensor]]":
        """
        Create a `GaussianSplat3d` instance from a PLY file.

        Args:
            filename (str): The name of the file to load the PLY data from.
            device (torch.device): The device to load the data onto. Default is "cuda".

        Returns:
            splats (GaussianSplat3d): An instance of GaussianSplat3d initialized with the data from the PLY file.
            metadata (dict[str, str | int | float | torch.Tensor]): A dictionary of metadata where the keys are strings and the
                values are either strings, ints, floats, or tensors. Can be empty if no metadata is saved in the PLY file.
        """
        device = resolve_device(device)
        if isinstance(filename, pathlib.Path):
            filename = str(filename)

        gs_impl, metadata = GaussianSplat3dCpp.from_ply(filename=filename, device=device)

        return cls(impl=gs_impl, _private=cls.__PRIVATE__), metadata

    @overload
    def __getitem__(self, index: slice) -> "GaussianSplat3d": ...

    @overload
    def __getitem__(self, index: torch.Tensor) -> "GaussianSplat3d": ...

    def __getitem__(self, index: slice | torch.Tensor) -> "GaussianSplat3d":
        """
        Select Gaussians using either an integer index tensor, a boolean mask tensor, or a slice.

        .. note::

            If :attr:`accumulate_mean_2d_gradients` or :attr:`accumulate_max_2d_radii` is enabled on this
            :class:`GaussianSplat3d` instance, the returned :class:`GaussianSplat3d` will also contain
            the corresponding accumulated values.

        Example usage:

        .. code-block:: python

            # Using a slice
            gs_subset = gsplat3d[10:20] # Selects Gaussians from index 10 to 19

            # Using an integer index tensor
            indices = torch.tensor([0, 2, 4, 6])
            gs_subset = gsplat3d[indices] # Selects Gaussians at indices 0, 2, 4, and 6

            # Using a boolean mask tensor

            mask = torch.tensor([True, False, True, False, ...]) # Length must be num_gaussians
            gs_subset = gsplat3d[mask] # Selects Gaussians where mask is True

        Args:
            index (slice | torch.Tensor): A slice object or a 1D tensor containing either integer indices or a boolean mask.

        Returns:
            gaussian_splat_3d (GaussianSplat3d): A new instance of :class:`GaussianSplat3d` containing only the selected Gaussians.

        """
        if isinstance(index, slice):
            return GaussianSplat3d(
                impl=self._impl.slice_select(
                    index.start if index.start is not None else 0,
                    index.stop if index.stop is not None else self.num_gaussians,
                    index.step if index.step is not None else 1,
                ),
                _private=self.__PRIVATE__,
            )
        elif isinstance(index, torch.Tensor):
            if index.dim() != 1:
                raise ValueError("Expected 'index' to be a 1D tensor.")

            if index.dtype == torch.bool:
                if len(index) != self.num_gaussians:
                    raise ValueError(
                        f"Expected 'index_or_mask' to have the same length as the number of Gaussians ({self.num_gaussians}), "
                        f"but got {len(index)}."
                    )
                return GaussianSplat3d(impl=self._impl.mask_select(index), _private=self.__PRIVATE__)
            elif index.dtype == torch.int64 or index.dtype == torch.int32:
                return GaussianSplat3d(impl=self._impl.index_select(index), _private=self.__PRIVATE__)
            else:
                raise ValueError("Expected 'index' to be a boolean or integer (int32 or int64) tensor.")
        else:
            raise TypeError("Expected 'index' to be a slice or a torch.Tensor.")

    @overload
    def __setitem__(self, index: slice, value: "GaussianSplat3d") -> None: ...

    @overload
    def __setitem__(self, index: torch.Tensor, value: "GaussianSplat3d") -> None: ...

    def __setitem__(self, index: torch.Tensor | slice, value: "GaussianSplat3d") -> None:
        """
        Set the values of Gaussians in this :class:`GaussianSplat3d` instance using either an integer index tensor,
        a boolean mask tensor, or a slice.

        .. note::

            If using integer indices with duplicate indices, the Gaussian set from ``value`` at the duplicate indices will
            overwrite in a random order.

        .. note::

            If :attr:`accumulate_mean_2d_gradients` or :attr:`accumulate_max_2d_radii` is enabled on this
            :class:`GaussianSplat3d` instance, the corresponding accumulated values will also be updated
            for the selected Gaussians, based on the values from the ``value`` instance. If ``value`` does not have
            these accumulations enabled, the accumulated values for the selected Gaussians will be reset to zero.

        Example:

        .. code-block:: python

            # Using a slice
            gs_subset: GaussianSplat3d = ...  # Some GaussianSplat3d instance with 10 Gaussians
            gsplat3d[10:20] = gs_subset  # Sets Gaussians from index 10 to 19

            # Using an integer index tensor
            indices = torch.tensor([0, 2, 4, 6])
            gs_subset: GaussianSplat3d = ...  # Some GaussianSplat3d instance with 4 Gaussians
            gsplat3d[indices] = gs_subset  # Sets Gaussians at indices 0, 2, 4, and 6

            # Using a boolean mask tensor
            mask = torch.tensor([True, False, True, False, ...])  # Length must be num_gaussians
            gs_subset: GaussianSplat3d = ...  # Some GaussianSplat3d instance with num unmasked Gaussians
            gsplat3d[mask] = gs_subset  # Sets Gaussians where mask is True

        Args:
            index (torch.Tensor | slice): A slice object or a 1D tensor containing either integer indices or a boolean mask.
            value (GaussianSplat3d): The :class:`GaussianSplat3d` instance containing the new values to set.
                Must have the same number of Gaussians as the selected indices or mask.
        """
        if isinstance(index, slice):
            self._impl.slice_set(
                index.start if index.start is not None else 0,
                index.stop if index.stop is not None else self.num_gaussians,
                index.step if index.step is not None else 1,
                value._impl,
            )
            return
        elif isinstance(index, torch.Tensor):

            if index.dim() != 1:
                raise ValueError("Expected 'index' to be a 1D tensor.")

            if index.dtype == torch.bool:
                if len(index) != self.num_gaussians:
                    raise ValueError(
                        f"Expected 'index' to have the same length as the number of Gaussians ({self.num_gaussians}), "
                        f"but got {len(index)}."
                    )
                self._impl.mask_set(index, value._impl)
            elif index.dtype == torch.int64 or index.dtype == torch.int32:
                self._impl.index_set(index, value._impl)
            else:
                raise ValueError("Expected 'index' to be a boolean or integer (int32 or int64) tensor.")
        else:
            raise TypeError("Expected 'index' to be a slice or a torch.Tensor")

    def detach(self) -> "GaussianSplat3d":
        """
        Return a new :class:`GaussianSplat3d` instance whose tensors are detached from the computation graph.
        This is useful when you want to stop tracking gradients for this instance.

        Returns:
            gaussian_splat (GaussianSplat3d): A new :class:`GaussianSplat3d` instance whose
                tensors are detached.
        """
        return GaussianSplat3d(impl=self._impl.detach(), _private=self.__PRIVATE__)

    def detach_(self) -> None:
        """
        Detaches this :class:`GaussianSplat3d` instance from the computation graph in place.
        This modifies the current instance to stop tracking gradients.

        .. note::

            This method modifies the current instance and does not return a new instance.

        """
        self._impl.detach_in_place()

    @staticmethod
    def cat(
        splats: "Sequence[GaussianSplat3d]",
        accumulate_mean_2d_gradients: bool = False,
        accumulate_max_2d_radii: bool = False,
        detach: bool = False,
    ) -> "GaussianSplat3d":
        """
        Concatenates a sequence of :class:`GaussianSplat3d` instances into a single :class:`GaussianSplat3d` instance.

        The returned :class:`GaussianSplat3d` will contain all the Gaussians from the input instances,
        in the order they were provided.

        .. note::

            All input :class:`GaussianSplat3d` instances must have the same number of channels
            and spherical harmonic degree.

        .. note::

            If ``accumulate_mean_2d_gradients`` is ``True``, the concatenated instance will track the average norm
            of projected mean gradients for each Gaussian during the backward pass of projection. This value
            is copied over from each input instance if they were tracking it, and initialized to zero otherwise.

        .. note::

            If ``accumulate_max_2d_radii`` is ``True``, the concatenated instance will track the maximum 2D radii
            for each Gaussian during the backward pass of projection. This value is copied over from each input
            instance if they were tracking it, and initialized to zero otherwise.


        Args:
            splats (Sequence[GaussianSplat3d]): A sequence of :class:`GaussianSplat3d` instances to concatenate.
            accumulate_mean_2d_gradients (bool): If True, copies over the accumulated mean 2D gradients
                for each :class:`GaussianSplat3d` into the new one, or initializes it to zero if the input
                instance was not tracking it.
                Defaults to ``False``.
            accumulate_max_2d_radii (bool): If ``True``, copies the accumulated maximum 2D radii
                for each :class:`GaussianSplat3d` into the concatenated one, or initializes it to zero if the input
                instance was not tracking it.
                Defaults to ``False``.
            detach (bool): If ``True``, detaches the concatenated :class:`GaussianSplat3d` from the computation graph.
                Defaults to ``False``.

        Returns:
            GaussianSplat3d: A new instance of GaussianSplat3d containing the concatenated Gaussians.
        """
        splat_list = [splat._impl for splat in splats]
        return GaussianSplat3d(
            impl=GaussianSplat3dCpp.cat(splat_list, accumulate_mean_2d_gradients, accumulate_max_2d_radii, detach),
            _private=GaussianSplat3d.__PRIVATE__,
        )

    @classmethod
    def from_state_dict(cls, state_dict: dict[str, torch.Tensor]) -> "GaussianSplat3d":
        """
        Creates a :class:`GaussianSplat3d` instance from a state dictionary generated by :meth:`state_dict`.
        This method is typically used to load a saved state of the :class:`GaussianSplat3d` instance.

        A state dictionary must contains the following keys which are all the required parameters to initialize a :class:`GaussianSplat3d`.
        Here ``N`` denotes the number of Gaussians (see :attr:`num_gaussians`)

        - ``'means'``: Tensor of shape ``(N, 3)`` representing the means of the Gaussians.
        - ``'quats'``: Tensor of shape ``(N, 4)`` representing the quaternions of the Gaussians.
        - ``'log_scales'``: Tensor of shape ``(N, 3)`` representing the log scales of the Gaussians.
        - ``'logit_opacities'``: Tensor of shape ``(N,)`` representing the logit opacities of the Gaussians.
        - ``'sh0'``: Tensor of shape ``(N, 1, D)`` representing the diffuse SH coefficients
          where ``D`` is the number of channels (see :attr:`num_channels`).
        - ``'shN'``: Tensor of shape ``(N, K-1, D)`` representing the directionally varying SH
          coefficients where ``D`` is the number of channels (see :attr:`num_channels`), and ``K``
          is the number of spherical harmonic bases (see :attr:`num_sh_bases`).
        - ``'accumulate_max_2d_radii'``: bool Tensor with a single element indicating
          whether to track the maximum 2D radii for gradients.
        - ``'accumulate_mean_2d_gradients'``: bool Tensor with a single element indicating whether
          to track the average norm of the gradient of projected means for each Gaussian.

        It can also optionally contain the following keys:

        - ``'accumulated_gradient_step_counts'``: Tensor of shape ``(N,)`` representing the
          accumulated gradient step counts for each Gaussian.
        - ``'accumulated_max_2d_radii'``: Tensor of shape ``(N,)`` representing the maximum
          2D projected radius for each Gaussian across every iteration of optimization.
        - ``'accumulated_mean_2d_gradient_norms'``: Tensor of shape ``(N,)`` representing the
          average norm of the gradient of projected means for each Gaussian across every iteration of optimization.

        Args:
            state_dict (dict[str, torch.Tensor]): A dictionary containing the state of the :class:`GaussianSplat3d` instance, usually generated via the :meth:`state_dict` method.

        Returns:
            gaussian_splat (GaussianSplat3d): An instance of :class:`GaussianSplat3d` initialized with the provided state dictionary.
        """
        return cls(impl=GaussianSplat3dCpp.from_state_dict(state_dict), _private=cls.__PRIVATE__)

    @property
    def device(self) -> torch.device:
        """
        Returns the device on which the Tensors managed by this :class:`GaussianSplat3d` instance is stored.

        Returns:
            device (torch.device): The device of this :class:`GaussianSplat3d` instance.
        """
        return self._impl.device

    @property
    def dtype(self) -> torch.dtype:
        """
        Returns the data type of of the tensors managed by this :class:`GaussianSplat3d` instance
        (e.g., ``torch.float32``, ``torch.float64``).

        Returns:
            torch.dtype: The data type of the tensors managed by this :class:`GaussianSplat3d` instance.
        """
        return self._impl.dtype

    @property
    def sh_degree(self) -> int:
        """
        Returns the degree of the spherical harmonics used in the Gaussian splatting representation.
        This value is 0 for diffuse SH coefficients and >= 1 for directionally varying SH coefficients.

        .. note::

            This is **not** the same as the number of spherical harmonics bases (see :attr:`num_sh_bases`).
            The relationship between the degree and the number of bases is given by
            :math:`K = (sh\\_degree + 1)^2`, where :math:`K` is the number of spherical harmonics bases.

        Returns:
            sh_degree (int): The degree of the spherical harmonics.
        """
        return self._impl.sh_degree

    @property
    def num_channels(self) -> int:
        """
        Returns the number of channels in the Gaussian splatting representation.
        For example, if you are rendering RGB images, this method will return 3.

        Returns:
            num_channels (int): The number of channels.
        """
        return self._impl.num_channels

    @property
    def num_gaussians(self) -> int:
        """
        Returns the number of Gaussians in the Gaussian splatting representation.
        This is the total number of individual gaussian splats that are being used to represent the scene.

        Returns:
            num_gaussians (int): The number of Gaussians.
        """
        return self._impl.num_gaussians

    @property
    def num_sh_bases(self) -> int:
        """
        Returns the number of spherical harmonics (SH) bases used in the Gaussian splatting representation.

        .. note::

            The number of SH bases is related to the SH degree (see :attr:`sh_degree`) by the formula
            :math:`K = (sh\\_degree + 1)^2`, where :math:`K` is the number of spherical harmonics bases.

        Returns:
            num_sh_bases (int): The number of spherical harmonics bases.
        """
        return self._impl.num_sh_bases

    @property
    def log_scales(self) -> torch.Tensor:
        """
        Returns the log of the scales for each Gaussian. Gaussians are represented in 3D space,
        as ellipsoids defined by their means, orientations (quaternions), and scales. *i.e.*

        .. math::

            g_i(x) = \\exp(-0.5 (x - \\mu_i)^T \\Sigma_i^{-1} (x - \\mu_i))

        where :math:`\\mu_i` is the mean and :math:`\\Sigma_i = R(q_i)^T S_i R(q_i)` is the covariance of the i-th Gaussian
        with :math:`R(q_i)` being the rotation matrix defined by the unit
        quaternion :math:`q_i` of the Gaussian, and :math:`S_i = diag(\\exp(log\\_scales_i))`.

        .. note::

            The :class:`GaussianSplat3d` stores the log of scales scales (:attr:`log_scales`) rather than the scales
            directly. This ensures numerical stability, especially when optimizing the scales.
            To read the scales directly, see the :attr:`scales` property (which is read-only).

        Returns:
            log_scales (torch.Tensor): A tensor of shape ``(N, 3)`` where ``N`` is the number
                of Gaussians (see :attr:`num_gaussians`). Each row represents the log of the scale of a Gaussian in 3D space.
        """
        return self._impl.log_scales

    @log_scales.setter
    def log_scales(self, value: torch.Tensor) -> None:
        """
        Sets the log of the scales for each Gaussian. Gaussians are represented in 3D space,
        as ellipsoids defined by their means, orientations (quaternions), and scales. *i.e.*

        .. math::

            g_i(x) = \\exp(-0.5 (x - \\mu_i)^T \\Sigma_i^{-1} (x - \\mu_i))

        where :math:`\\mu_i` is the mean and :math:`\\Sigma_i = R(q_i)^T S_i R(q_i)` is the covariance of the i-th Gaussian
        with :math:`R(q_i)` being the rotation matrix defined by the unit
        quaternion :math:`q_i` of the Gaussian, and :math:`S_i = diag(\\exp(log\\_scales_i))`.

        .. note::

            The :class:`GaussianSplat3d` stores the log of scales scales (:attr:`log_scales`) rather than the scales
            directly. This ensures numerical stability, especially when optimizing the scales.
            To read the scales directly, see the :attr:`scales` property (which is read-only).

        Args:
            value (torch.Tensor): A tensor of shape ``(N, 3)`` where ``N`` is the number
                of Gaussians (see :attr:`num_gaussians`). Each row represents the log of the
                scale of a Gaussian in 3D space.

        """
        self._impl.log_scales = cast_check(value, torch.Tensor, "log_scales")

    @property
    def logit_opacities(self) -> torch.Tensor:
        """
        Return the logit (inverse of sigmoid) of the opacities of each Gaussian in the scene.

        .. note::

            The :class:`GaussianSplat3d` stores the logit of opacities (:attr:`logit_opacities`) rather than the opacities
            directly. The actual opacities are obtained by applying the sigmoid function to the logit opacities.
            To read the opacities directly, see the :attr:`opacities` property (which is read-only).

        Returns:
            logit_opacities (torch.Tensor): A tensor of shape ``(N,)`` where ``N`` is the number
                of Gaussians (see :attr:`num_gaussians`). Each row represents the logit of the opacity of a Gaussian in 3D space.
        """
        return self._impl.logit_opacities

    @logit_opacities.setter
    def logit_opacities(self, value: torch.Tensor) -> None:
        """
        Set the logit (inverse of sigmoid) of the opacities of each Gaussian in the scene.

        .. note::

            The :class:`GaussianSplat3d` stores the logit of opacities (:attr:`logit_opacities`) rather than the opacities
            directly. The actual opacities are obtained by applying the sigmoid function to the logit opacities.
            To read the opacities directly, see the :attr:`opacities` property (which is read-only).

        Args:
            value (torch.Tensor): A tensor of shape ``(N,)`` where ``N`` is the number
                of Gaussians (see :attr:`num_gaussians`). Each row represents the logit of the opacity of a Gaussian in 3D space.
        """
        self._impl.logit_opacities = cast_check(value, torch.Tensor, "logit_opacities")

    @property
    def means(self) -> torch.Tensor:
        """
        Return the means (3d positions) of the Gaussians in this :class:`GaussianSplat3d`.
        The means represent the center of each Gaussian in 3D space.
        *i.e* each Gaussian :math:`g_i` is defined as:

        .. math::

            g_i(x) = \\exp(-0.5 (x - \\mu_i)^T \\Sigma_i^{-1} (x - \\mu_i))

        where :math:`\\mu_i` is the mean and :math:`\\Sigma_i = R(q_i)^T S_i R(q_i)` is the covariance of the i-th Gaussian
        with :math:`R(q_i)` being the rotation matrix defined by the unit
        quaternion :math:`q_i` of the Gaussian, and :math:`S_i = diag(\\exp(log\\_scales_i))`.


        Returns:
            torch.Tensor: A tensor of shape (N, 3) where N is the number
                of Gaussians (see `num_gaussians`). Each row represents the mean of a Gaussian in 3D space.
        """
        return self._impl.means

    @means.setter
    def means(self, value: torch.Tensor) -> None:
        """
        Sets the means (3d positions) of the Gaussians in this :class:`GaussianSplat3d`.
        The means represent the center of each Gaussian in 3D space.
        *i.e* each Gaussian :math:`g_i` is defined as:

        .. math::

            g_i(x) = \\exp(-0.5 (x - \\mu_i)^T \\Sigma_i^{-1} (x - \\mu_i))

        where :math:`\\mu_i` is the mean and :math:`\\Sigma_i = R(q_i)^T S_i R(q_i)` is the covariance of the i-th Gaussian
        with :math:`R(q_i)` being the rotation matrix defined by the unit
        quaternion :math:`q_i` of the Gaussian, and :math:`S_i = diag(\\exp(log\\_scales_i))`.

        Args:
            value (torch.Tensor): A tensor of shape ``(N, 3)`` where ``N`` is the number
                of Gaussians (see :attr:`num_gaussians`). Each row represents the mean of a Gaussian in 3D space.
        """
        self._impl.means = cast_check(value, torch.Tensor, "means")

    @property
    def quats(self) -> torch.Tensor:
        """
        Returns the unit quaternions representing the orientation of the covariance of the Gaussians in this :class:`GaussianSplat3d`.
        *i.e* each Gaussian :math:`g_i` is defined as:

        .. math::

            g_i(x) = \\exp(-0.5 (x - \\mu_i)^T \\Sigma_i^{-1} (x - \\mu_i))

        where :math:`\\mu_i` is the mean and :math:`\\Sigma_i = R(q_i)^T S_i R(q_i)` is the covariance of the i-th Gaussian
        with :math:`R(q_i)` being the rotation matrix defined by the unit
        quaternion :math:`q_i` of the Gaussian, and :math:`S_i = diag(\\exp(log\\_scales_i))`.

        Returns:
            quats (torch.Tensor): A tensor of shape ``(N, 4)`` where ``N`` is the number
                of Gaussians (see :attr:`num_gaussians`). Each row represents the unit quaternion of a Gaussian in 3D space.
        """
        return self._impl.quats

    @quats.setter
    def quats(self, value: torch.Tensor) -> None:
        """
        Sets the unit quaternions representing the orientation of the covariance of the Gaussians in this :class:`GaussianSplat3d`.
        *i.e* each Gaussian :math:`g_i` is defined as:

        .. math::

            g_i(x) = \\exp(-0.5 (x - \\mu_i)^T \\Sigma_i^{-1} (x - \\mu_i))

        where :math:`\\mu_i` is the mean and :math:`\\Sigma_i = R(q_i)^T S_i R(q_i)` is the covariance of the i-th Gaussian
        with :math:`R(q_i)` being the rotation matrix defined by the unit
        quaternion :math:`q_i` of the Gaussian, and :math:`S_i = diag(\\exp(log\\_scales_i))`.

        Args:
            value (torch.Tensor): A tensor of shape ``(N, 4)`` where ``N`` is the number
                of Gaussians (see :attr:`num_gaussians`). Each row represents the unit quaternion of a Gaussian in 3D space.
        """
        self._impl.quats = cast_check(value, torch.Tensor, "quats")

    @property
    def requires_grad(self) -> bool:
        """
        Returns whether the tensors tracked by this :class:`GaussianSplat3d` instance are set to require gradients.
        This is typically set to True if you want to optimize the parameters of the Gaussians.

        Example:

        .. code-block:: python

            gsplat3d = GaussianSplat3d(...)  # Some GaussianSplat3d instance
            gsplat3d.requires_grad = True  # Enable gradient tracking for optimization

            assert gsplat3d.means.requires_grad  # Now the means will require gradients
            assert gsplat3d.covariances.requires_grad  # Now the covariances will require gradients
            assert gsplat3d.logit_opacities.requires_grad  # Now the logit opacities will require gradients
            assert gsplat3d.log_scales.requires_grad  # Now the log scales will require gradients
            assert gsplat3d.sh0.requires_grad  # Now the SH coefficients will require gradients
            assert gsplat3d.shN.requires_grad  # Now the SH coefficients will require gradients

        Returns:
            requires_grad (bool): ``True`` if gradients are required, ``False`` otherwise.
        """
        return self._impl.requires_grad

    @requires_grad.setter
    def requires_grad(self, value: bool) -> None:
        """
        Sets whether the tensors tracked by this :class:`GaussianSplat3d` instance require gradients.
        This is typically set to True if you want to optimize the parameters of the Gaussians.

        Example:

        .. code-block:: python

            gsplat3d = GaussianSplat3d(...)  # Some GaussianSplat3d instance
            gsplat3d.requires_grad = True  # Enable gradient tracking for optimization

            assert gsplat3d.means.requires_grad  # Now the means will require gradients
            assert gsplat3d.covariances.requires_grad  # Now the covariances will require gradients
            assert gsplat3d.logit_opacities.requires_grad  # Now the logit opacities will require gradients
            assert gsplat3d.log_scales.requires_grad  # Now the log scales will require gradients
            assert gsplat3d.sh0.requires_grad  # Now the SH coefficients will require gradients
            assert gsplat3d.shN.requires_grad  # Now the SH coefficients will require gradients

        Returns:
            requires_grad (bool): ``True`` if gradients are required, ``False`` otherwise.
        """
        self._impl.requires_grad = cast_check(value, bool, "requires_grad")

    @property
    def sh0(self) -> torch.Tensor:
        """
        Returns the diffuse spherical harmonics coefficients of the Gaussians in this :class:`GaussianSplat3d`.
        These coefficients are used to represent the diffuse color/feature of each Gaussian.

        Returns:
            sh0 (torch.Tensor): A tensor of shape ``(N, 1, D)`` where ``N`` is the number
                of Gaussians (see :attr:`num_gaussians`), and ``D`` is the number of channels (see :attr:`num_channels`).
                Each row represents the diffuse SH coefficients for a Gaussian.
        """
        return self._impl.sh0

    @sh0.setter
    def sh0(self, value: torch.Tensor) -> None:
        """
        Sets the diffuse spherical harmonics coefficients of the Gaussians in this :class:`GaussianSplat3d`.
        These coefficients are used to represent the diffuse color/feature of each Gaussian.

        Args:
            value (torch.Tensor): A tensor of shape ``(N, 1, D)`` where ``N`` is the number
                of Gaussians (see :attr:`num_gaussians`), and ``D`` is the number of channels (see :attr:`num_channels`).
                Each row represents the diffuse SH coefficients for a Gaussian.
        """
        self._impl.sh0 = cast_check(value, torch.Tensor, "sh0")

    @property
    def shN(self) -> torch.Tensor:
        """
        Returns the directionally varying spherical harmonics coefficients of the Gaussians in the scene.
        These coefficients are used to represent a direction dependent color/feature of each Gaussian.

        Returns:
            torch.Tensor: A tensor of shape (N, K-1, D) where N is the number
                of Gaussians (see `num_gaussians`), D is the number of channels (see `num_channels`),
                and K is the number of spherical harmonic bases (see `num_sh_bases`).
                Each row represents the directionally varying SH coefficients for a Gaussian.
        """
        return self._impl.shN

    @shN.setter
    def shN(self, value: torch.Tensor) -> None:
        """
        Sets the directionally varying spherical harmonics coefficients of the Gaussians in this :class:`GaussianSplat3d`.
        These coefficients are used to represent a direction dependent color/feature of each Gaussian.

        Args:
            value (torch.Tensor): A tensor of shape ``(N, K-1, D)`` where ``N`` is the number
                of Gaussians (see :attr:`num_gaussians`), ``D`` is the number of channels (see :attr:`num_channels`),
                and ``K`` is the number of spherical harmonic bases (see :attr:`num_sh_bases`).
                Each row represents the directionally varying SH coefficients for a Gaussian.
        """
        self._impl.shN = cast_check(value, torch.Tensor, "shN")

    @property
    def opacities(self) -> torch.Tensor:
        """
        Returns the opacities of the Gaussians in the Gaussian splatting representation.
        The opacities encode the visibility of each Gaussian in the scene.

        .. note::

            This property is read only. :class:`GaussianSplat3d` stores the logit (inverse of sigmoid)
            of the opacities to ensure numerical stability, which you can modify. See :attr:`logit_opacities`.

        Returns:
            opacities (torch.Tensor): A tensor of shape ``(N,)`` where ``N`` is the number of Gaussians (see :attr:`num_gaussians`).
                Each element represents the opacity of a Gaussian.
        """
        return self._impl.opacities

    @property
    def scales(self) -> torch.Tensor:
        """
        Returns the scales of the Gaussians in the Gaussian splatting representation. The scales are
        the eigenvalues of the covariance matrix of each Gaussian.
        *i.e* each Gaussian :math:`g_i` is defined as:

        .. math::

            g_i(x) = \\exp(-0.5 (x - \\mu_i)^T \\Sigma_i^{-1} (x - \\mu_i))

        where :math:`\\mu_i` is the mean and :math:`\\Sigma_i = R(q_i)^T S_i R(q_i)` is the covariance of the i-th Gaussian
        with :math:`R(q_i)` being the rotation matrix defined by the unit
        quaternion :math:`q_i` of the Gaussian, and :math:`S_i = diag(\\exp(log\\_scales_i))`.

        .. note::

            This property is read only. :class:`GaussianSplat3d` stores the log of scales to ensure numerical stability,
            which you can modify. See :attr:`log_scales`.

        Returns:
            scales (torch.Tensor): A tensor of shape ``(N, 3)`` where ``N`` is the number
                of Gaussians. Each row represents the scale of a Gaussian in 3D space.
        """
        return self._impl.scales

    @property
    def accumulated_gradient_step_counts(self) -> torch.Tensor:
        """
        Returns the accumulated gradient step counts for each Gaussian.

        If this :class:`GaussianSplat3d` instance
        is set to track accumulated gradients (*i.e*  :attr:`accumulate_mean_2d_gradients` is ``True``),
        then this tensor contains the number of Gradient steps that have been applied to each Gaussian during optimization.

        If :attr:`accumulate_mean_2d_gradients` is ``False``, this property will be an empty tensor.

        .. note::

            To reset the counts, call call the :meth:`reset_accumulated_gradient_state` method.

        Returns:
            step_counts (torch.Tensor): A tensor of shape ``(N,)`` where ``N`` is the number of Gaussians (see :attr:`num_gaussians`).
                Each element represents the accumulated gradient step count for a Gaussian.
        """
        return self._impl.accumulated_gradient_step_counts

    @property
    def accumulated_max_2d_radii(self) -> torch.Tensor:
        """
        Returns the maximum 2D projected radius (in pixels) for each Gaussian across all calls to `render_*` functions.
        This is used by certain optimization techniques to ensure that the Gaussians do not become too large or too small during the optimization process.

        If :this :class:`GaussianSplat3d` instance is set to track maximum 2D radii
        (*i.e* :attr:`accumulate_max_2d_radii` is ``True``), then this tensor contains the maximum 2D radius for each Gaussian.

        If :attr:`accumulate_max_2d_radii` is ``False``, this property will be an empty tensor.

        .. note::

            To reset the maximum radii to zero, you can call the :meth:`reset_accumulated_gradient_state` method.

        Returns:
            max_radii (torch.Tensor): A tensor of shape ``(N,)`` where ``N`` is the number of Gaussians (see :attr:`num_gaussians`).
                Each element represents the maximum 2D radius for a Gaussian across all optimization iterations.

        """
        return self._impl.accumulated_max_2d_radii

    @property
    def accumulate_max_2d_radii(self) -> bool:
        """
        Returns whether to track the maximum 2D projected radius of each Gaussian across calls to `render_*` functions.
        This is used by certain optimization techniques to ensure that the Gaussians do not become too large or too small during the optimization process.


        .. seealso::

            See :attr:`accumulated_max_2d_radii` for the actual maximum radii values.

        Returns:
            accumulate_max_radii (bool): ``True`` if the maximum 2D radii are being tracked across rendering calls, ``False`` otherwise.
        """
        return self._impl.accumulate_max_2d_radii

    @accumulate_max_2d_radii.setter
    def accumulate_max_2d_radii(self, value) -> None:
        """
        Sets whether to track the maximum 2D projected radius of each Gaussian across calls to `render_*` functions.
        This is used by certain optimization techniques to ensure that the Gaussians do not become too large or too small during the optimization process.

        .. seealso::

            See :attr:`accumulated_max_2d_radii` for the actual maximum radii values.

        Args:
            value (bool): ``True`` if the maximum 2D radii are being tracked across rendering calls, ``False`` otherwise.
        """
        self._impl.accumulate_max_2d_radii = cast_check(value, bool, "accumulate_max_2d_radii")

    @property
    def accumulate_mean_2d_gradients(self) -> bool:
        """
        Returns whether to track the average norm of the gradient of projected means for each Gaussian during the backward pass of projection.
        This property is used by certain optimization techniques to split/prune/duplicate Gaussians.
        The accumulated 2d gradient norms are defined as follows:

        .. math::

            \\sum_{t=1}^{T} \\| \\partial_{L_t} \\mu_i^{2D} \\|_2

        where :math:`\\mu_i^{2D}` is the projection of the mean of Gaussian :math:`g_i` onto the image plane,
        and :math:`L_t` is the loss at iteration :math:`t`.

        .. seealso::

            See :attr:`accumulated_mean_2d_gradient_norms` for the actual average norms of the gradients.

        Returns:
            accumulate_mean_2d_grads (bool): ``True`` if the average norm of the gradient of projected means is being tracked, ``False`` otherwise.
        """
        return self._impl.accumulate_mean_2d_gradients

    @accumulate_mean_2d_gradients.setter
    def accumulate_mean_2d_gradients(self, value: bool) -> None:
        """
        Sets whether to track the average norm of the gradient of projected means for each Gaussian during the backward pass of projection.
        This property is used by certain optimization techniques to split/prune/duplicate Gaussians.
        The accumulated 2d gradient norms are defined as follows:

        .. math::

            \\sum_{t=1}^{T} \\| \\partial_{L_t} \\mu_i^{2D} \\|_2

        where :math:`\\mu_i^{2D}` is the projection of the mean of Gaussian :math:`g_i` onto the image plane,
        and :math:`L_t` is the loss at iteration :math:`t`.

        .. seealso::

            See :attr:`accumulated_mean_2d_gradient_norms` for the actual average norms of the gradients.

        Args:
            value (bool): ``True`` if the average norm of the gradient of projected means is being tracked, ``False`` otherwise.
        """
        self._impl.accumulate_mean_2d_gradients = cast_check(value, bool, "accumulate_mean_2d_gradients")

    @property
    def accumulated_mean_2d_gradient_norms(self) -> torch.Tensor:
        """
        Returns the average norm of the gradient of projected (2D) means for each Gaussian across every backward pass.
        This is used by certain optimization techniques to split/prune/duplicate Gaussians.
        The accumulated 2d gradient norms are defined as follows:

        .. math::

            \\sum_{t=1}^{T} \\| \\partial_{L_t} \\mu_i^{2D} \\|_2

        where :math:`\\mu_i^{2D}` is the projection of the mean of Gaussian :math:`g_i` onto the image plane,
        and :math:`L_t` is the loss at iteration :math:`t`.

        .. note::

            To reset the accumulated norms, call the :meth:`reset_accumulated_gradient_state` method.

        Returns:
            accumulated_grad_2d_norms (torch.Tensor): A tensor of shape ``(N,)`` where ``N`` is the number of Gaussians (see :attr:`num_gaussians`).
                Each element represents the average norm of the gradient of projected means for a Gaussian across all optimization iterations.
                The norm is computed in 2D space, i.e., the projected means.
        """
        return self._impl.accumulated_mean_2d_gradient_norms

    def project_gaussians_for_depths(
        self,
        world_to_camera_matrices: torch.Tensor,
        projection_matrices: torch.Tensor,
        image_width: int,
        image_height: int,
        near: float,
        far: float,
        projection_type=ProjectionType.PERSPECTIVE,
        min_radius_2d: float = 0.0,
        eps_2d: float = 0.3,
        antialias: bool = False,
    ) -> ProjectedGaussianSplats:
        """
        Projects this :class:`GaussianSplat3d` onto one or more image planes for rendering depth images in those planes.
        You can render depth images from the projected Gaussians by calling :meth:`render_projected_gaussians`.

        .. note::

            The reason to have a separate projection and rendering step is to enable rendering crops of an image without
            having to project the Gaussians again.


        .. note::

            All images being rendered must have the same width and height.


        .. seealso::

            :class:`fvdb.ProjectedGaussianSplats` for the projected Gaussians representation.

        .. code-block:: python

            # Assume gaussian_splat_3d is an instance of GaussianSplat3d
            # Project the Gaussians for rendering depth images onto C image planes
            projected_gaussians = gaussian_splat_3d.project_gaussians_for_depths(
                world_to_camera_matrices, # tensor of shape [C, 4, 4]
                projection_matrices, # tensor of shape [C, 3, 3]
                image_width, # width of the C images
                image_height, # height of the C images
                near, # near clipping plane
                far) # far clipping plane

            # Now render a crop of size 100x100 starting at (10, 10) from the projected Gaussians
            # in each image plane.
            # Returns a tensor of shape [C, 100, 100, 1] containing the depth images,
            # and a tensor of shape [C, 100, 100, 1] containing the final alpha (opacity) values
            # of each pixel.
            cropped_depth_images_1, cropped_alphas = gaussian_splat_3d.render_from_projected_gaussians(
                projected_gaussians,
                crop_width=100,
                crop_height=100,
                crop_origin_w=10,
                crop_origin_h=10)

            # To get the depth images, divide the last channel by the alpha values
            true_depths_1 = cropped_images_1[..., -1:] / cropped_alphas

        Args:
            world_to_camera_matrices (torch.Tensor): Tensor of shape ``(C, 4, 4)`` representing the world-to-camera transformation matrices for ``C`` cameras.
                Each matrix transforms points from world coordinates to camera coordinates.
            projection_matrices (torch.Tensor): Tensor of shape ``(C, 3, 3)`` representing the projection matrices for ``C`` cameras.
                Each matrix projects points in camera space into homogeneous pixel coordinates.
            image_width (int): The width of the images to be rendered. Note that all images must have the same width.
            image_height (int): The height of the images to be rendered. Note that all images must have the same height.
            near (float): The near clipping plane distance for the projection.
            far (float): The far clipping plane distance for the projection.
            projection_type (ProjectionType): The type of projection to use. Default is :attr:`ProjectionType.PERSPECTIVE`.
            min_radius_2d (float): The minimum radius (in pixels) below which Gaussians are ignored during rendering.
            eps_2d (float): A value used to pad Gaussians when projecting them onto the image plane, to avoid very projected Gaussians which create artifacts and
                numerical issues.
            antialias (bool): If ``True``, applies opacity correction to the projected Gaussians when using ``eps_2d > 0.0``.

        Returns:
            projected_gaussians (ProjectedGaussianSplats): An instance of ProjectedGaussianSplats containing the projected Gaussians.
                This object contains the projected 2D representations of the Gaussians, which can be used for rendering depth images or further processing.

        """
        return ProjectedGaussianSplats(
            self._impl.project_gaussians_for_depths(
                world_to_camera_matrices=world_to_camera_matrices,
                projection_matrices=projection_matrices,
                image_width=image_width,
                image_height=image_height,
                near=near,
                far=far,
                projection_type=self._proj_type_to_cpp(projection_type),
                min_radius_2d=min_radius_2d,
                eps_2d=eps_2d,
                antialias=antialias,
            ),
            _private=ProjectedGaussianSplats.__PRIVATE__,
        )

    def project_gaussians_for_images(
        self,
        world_to_camera_matrices: torch.Tensor,
        projection_matrices: torch.Tensor,
        image_width: int,
        image_height: int,
        near: float,
        far: float,
        projection_type=ProjectionType.PERSPECTIVE,
        sh_degree_to_use: int = -1,
        min_radius_2d: float = 0.0,
        eps_2d: float = 0.3,
        antialias: bool = False,
    ) -> ProjectedGaussianSplats:
        """
        Projects this :class:`GaussianSplat3d` onto one or more image planes for rendering multi-channel (see :attr:`num_channels`) images in those planes.
        You can render images from the projected Gaussians by calling :meth:`render_projected_gaussians`.

        .. note::

            The reason to have a separate projection and rendering step is to enable rendering crops of an image without
            having to project the Gaussians again.


        .. note::

            All images being rendered must have the same width and height.


        .. seealso::

            :class:`fvdb.ProjectedGaussianSplats` for the projected Gaussians representation.

        .. code-block:: python

            # Assume gaussian_splat_3d is an instance of GaussianSplat3d
            # Project the Gaussians for rendering images onto C image planes
            projected_gaussians = gaussian_splat_3d.project_gaussians_for_images(
                world_to_camera_matrices, # tensor of shape [C, 4, 4]
                projection_matrices, # tensor of shape [C, 3, 3]
                image_width, # width of the C images
                image_height, # height of the C images
                near, # near clipping plane
                far) # far clipping plane

            # Now render a crop of size 100x100 starting at (10, 10) from the projected Gaussians
            # in each image plane.
            # Returns a tensor of shape [C, 100, 100, D] containing the images (where D is num_channels),
            # and a tensor of shape [C, 100, 100, 1] containing the final alpha (opacity) values
            # of each pixel.
            cropped_images_1, cropped_alphas = gaussian_splat_3d.render_from_projected_gaussians(
                projected_gaussians,
                crop_width=100,
                crop_height=100,
                crop_origin_w=10,
                crop_origin_h=10)

        Args:
            world_to_camera_matrices (torch.Tensor): Tensor of shape ``(C, 4, 4)`` representing the world-to-camera transformation matrices for ``C`` cameras.
                Each matrix transforms points from world coordinates to camera coordinates.
            projection_matrices (torch.Tensor): Tensor of shape ``(C, 3, 3)`` representing the projection matrices for ``C`` cameras.
                Each matrix projects points in camera space into homogeneous pixel coordinates.
            image_width (int): The width of the images to be rendered. Note that all images must have the same width.
            image_height (int): The height of the images to be rendered. Note that all images must have the same height.
            near (float): The near clipping plane distance for the projection.
            far (float): The far clipping plane distance for the projection.
            projection_type (ProjectionType): The type of projection to use. Default is :attr:`ProjectionType.PERSPECTIVE`.
            sh_degree_to_use (int): The degree of spherical harmonics to use for rendering. -1 means use all available SH bases.
                0 means use only the first SH base (constant color). Note that you can't use more SH bases than available in the GaussianSplat3d instance.
                Default is -1.
            min_radius_2d (float): The minimum radius (in pixels) below which Gaussians are ignored during rendering.
            eps_2d (float): A value used to pad Gaussians when projecting them onto the image plane, to avoid very projected Gaussians which create artifacts and
                numerical issues.
            antialias (bool): If ``True``, applies opacity correction to the projected Gaussians when using ``eps_2d > 0.0``.

        Returns:
            projected_gaussians (ProjectedGaussianSplats): An instance of ProjectedGaussianSplats containing the projected Gaussians.
                This object contains the projected 2D representations of the Gaussians, which can be used for rendering images or further processing.

        """
        return ProjectedGaussianSplats(
            self._impl.project_gaussians_for_images(
                world_to_camera_matrices=world_to_camera_matrices,
                projection_matrices=projection_matrices,
                image_width=image_width,
                image_height=image_height,
                near=near,
                far=far,
                projection_type=self._proj_type_to_cpp(projection_type),
                sh_degree_to_use=sh_degree_to_use,
                min_radius_2d=min_radius_2d,
                eps_2d=eps_2d,
                antialias=antialias,
            ),
            _private=ProjectedGaussianSplats.__PRIVATE__,
        )

    def project_gaussians_for_images_and_depths(
        self,
        world_to_camera_matrices: torch.Tensor,
        projection_matrices: torch.Tensor,
        image_width: int,
        image_height: int,
        near: float,
        far: float,
        projection_type=ProjectionType.PERSPECTIVE,
        sh_degree_to_use: int = -1,
        min_radius_2d: float = 0.0,
        eps_2d: float = 0.3,
        antialias: bool = False,
    ) -> ProjectedGaussianSplats:
        """
        Projects this :class:`GaussianSplat3d` onto one or more image planes for rendering multi-channel (see :attr:`num_channels`) images with depths
        in the last channel.
        You can render images+depths from the projected Gaussians by calling :meth:`render_projected_gaussians`.

        .. note::

            The reason to have a separate projection and rendering step is to enable rendering crops of an image without
            having to project the Gaussians again.


        .. note::

            All images being rendered must have the same width and height.


        .. seealso::

            :class:`fvdb.ProjectedGaussianSplats` for the projected Gaussians representation.

        .. code-block:: python

            # Assume gaussian_splat_3d is an instance of GaussianSplat3d
            # Project the Gaussians for rendering images onto C image planes
            projected_gaussians = gaussian_splat_3d.project_gaussians_for_images_and_depths(
                world_to_camera_matrices, # tensor of shape [C, 4, 4]
                projection_matrices, # tensor of shape [C, 3, 3]
                image_width, # width of the C images
                image_height, # height of the C images
                near, # near clipping plane
                far) # far clipping plane

            # Now render a crop of size 100x100 starting at (10, 10) from the projected Gaussians
            # in each image plane.
            # Returns a tensor of shape [C, 100, 100, D] containing the images (where D is num_channels + 1 for depth),
            # and a tensor of shape [C, 100, 100, 1] containing the final alpha (opacity) values
            # of each pixel.
            cropped_images_1, cropped_alphas = gaussian_splat_3d.render_from_projected_gaussians(
                projected_gaussians,
                crop_width=100,
                crop_height=100,
                crop_origin_w=10,
                crop_origin_h=10)

            cropped_images = cropped_images_1[..., :-1]  # Extract image channels

            # Divide by alpha to get the final true depth values
            cropped_depths = cropped_images_1[..., -1:] / cropped_alphas  # Extract depth channel

        Args:
            world_to_camera_matrices (torch.Tensor): Tensor of shape ``(C, 4, 4)`` representing the world-to-camera transformation matrices for ``C`` cameras.
                Each matrix transforms points from world coordinates to camera coordinates.
            projection_matrices (torch.Tensor): Tensor of shape ``(C, 3, 3)`` representing the projection matrices for ``C`` cameras.
                Each matrix projects points in camera space into homogeneous pixel coordinates.
            image_width (int): The width of the images to be rendered. Note that all images must have the same width.
            image_height (int): The height of the images to be rendered. Note that all images must have the same height.
            near (float): The near clipping plane distance for the projection.
            far (float): The far clipping plane distance for the projection.
            projection_type (ProjectionType): The type of projection to use. Default is :attr:`fvdb.ProjectionType.PERSPECTIVE`.
            sh_degree_to_use (int): The degree of spherical harmonics to use for rendering. -1 means use all available SH bases.
                0 means use only the first SH base (constant color). Note that you can't use more SH bases than available in the GaussianSplat3d instance.
                Default is -1.
            min_radius_2d (float): The minimum radius (in pixels) below which Gaussians are ignored during rendering.
            eps_2d (float): A value used to pad Gaussians when projecting them onto the image plane, to avoid very projected Gaussians which create artifacts and
                numerical issues.
            antialias (bool): If ``True``, applies opacity correction to the projected Gaussians when using ``eps_2d > 0.0``.

        Returns:
            projected_gaussians (ProjectedGaussianSplats): An instance of ProjectedGaussianSplats containing the projected Gaussians.
                This object contains the projected 2D representations of the Gaussians, which can be used for rendering images or further processing.

        """
        return ProjectedGaussianSplats(
            self._impl.project_gaussians_for_images_and_depths(
                world_to_camera_matrices=world_to_camera_matrices,
                projection_matrices=projection_matrices,
                image_width=image_width,
                image_height=image_height,
                near=near,
                far=far,
                projection_type=self._proj_type_to_cpp(projection_type),
                sh_degree_to_use=sh_degree_to_use,
                min_radius_2d=min_radius_2d,
                eps_2d=eps_2d,
                antialias=antialias,
            ),
            _private=ProjectedGaussianSplats.__PRIVATE__,
        )

    def render_from_projected_gaussians(
        self,
        projected_gaussians: ProjectedGaussianSplats,
        crop_width: int = -1,
        crop_height: int = -1,
        crop_origin_w: int = -1,
        crop_origin_h: int = -1,
        tile_size: int = 16,
    ) -> tuple[torch.Tensor, torch.Tensor]:
        """
        Render a set of images from Gaussian splats that have already been projected onto image planes
        (See for example :meth:`project_gaussians_for_images`).
        This method is useful when you want to render images from pre-computed projected Gaussians,
        for example, when rendering crops of images without having to re-project the Gaussians.

        .. note::

            If you want to render the full image, pass negative values for ``crop_width``, ``crop_height``,
            ``crop_origin_w``, and ``crop_origin_h`` (default behavior). To render full images,
            all these values must be negative or this method will raise an error.

        .. note::

            If your crop goes beyond the image boundaries, the resulting image will be clipped to
            be within the image boundaries.


        Example:

        .. code-block:: python

            # Assume gaussian_splat_3d is an instance of GaussianSplat3d
            # Project the Gaussians for rendering images onto C image planes
            projected_gaussians = gaussian_splat_3d.project_gaussians_for_images_and_depths(
                world_to_camera_matrices, # tensor of shape [C, 4, 4]
                projection_matrices, # tensor of shape [C, 3, 3]
                image_width, # width of the C images
                image_height, # height of the C images
                near, # near clipping plane
                far) # far clipping plane

            # Now render a crop of size 100x100 starting at (10, 10) from the projected Gaussians
            # in each image plane.
            # Returns a tensor of shape [C, 100, 100, D] containing the images (where D is num_channels + 1 for depth),
            # and a tensor of shape [C, 100, 100, 1] containing the final alpha (opacity) values
            # of each pixel.
            cropped_images_1, cropped_alphas = gaussian_splat_3d.render_from_projected_gaussians(
                projected_gaussians,
                crop_width=100,
                crop_height=100,
                crop_origin_w=10,
                crop_origin_h=10)

            cropped_images = cropped_images_1[..., :-1]  # Extract image channels

            # Divide by alpha to get the final true depth values
            cropped_depths = cropped_images_1[..., -1:] / cropped_alphas  # Extract depth channel


        Args:
            projected_gaussians (ProjectedGaussianSplats): An instance of :class:`fvdb.ProjectedGaussianSplats`
                containing the projected Gaussians after spherical harmonic evaluation. This object should have been created by calling
                :meth:`project_gaussians_for_images`, :meth:`project_gaussians_for_depths`,
                :meth:`project_gaussians_for_images_and_depths`, etc.
            crop_width (int): The width of the crop to render. If -1, the full image width is used.
                Default is -1.
            crop_height (int): The height of the crop to render. If -1, the full image height is used.
                Default is -1.
            crop_origin_w (int): The x-coordinate of the top-left corner of the crop. If -1, the crop starts at (0, 0).
                Default is -1.
            crop_origin_h (int): The y-coordinate of the top-left corner of the crop. If -1, the crop starts at (0, 0).
                Default is -1.
            tile_size (int): The size of the tiles to use for rendering. Default is 16.
                This parameter controls the size of the tiles used for rendering the images.
                You shouldn't set this parameter unless you really know what you are doing.

        Returns:
            rendered_images (torch.Tensor): A tensor of shape ``(C, H, W, D)`` where ``C`` is the number of image planes,
                ``H`` is the height of the rendered images, ``W`` is the width of the rendered images, and ``D`` is the
                number of channels (e.g., RGB, RGBD, etc.).
            alpha_images (torch.Tensor): A tensor of shape ``(C, H, W, 1)`` where ``C`` is the number of cameras,
                ``H`` is the height of the images, and ``W`` is the width of the images.
                Each element represents the alpha value (opacity) at a pixel such that 0 <= alpha < 1,
                and 0 means the pixel is fully transparent, and 1 means the pixel is fully opaque.
        """
        return self._impl.render_from_projected_gaussians(
            projected_gaussians=projected_gaussians._impl,
            crop_width=crop_width,
            crop_height=crop_height,
            crop_origin_w=crop_origin_w,
            crop_origin_h=crop_origin_h,
            tile_size=tile_size,
        )

    def render_depths(
        self,
        world_to_camera_matrices: torch.Tensor,
        projection_matrices: torch.Tensor,
        image_width: int,
        image_height: int,
        near: float,
        far: float,
        projection_type=ProjectionType.PERSPECTIVE,
        tile_size: int = 16,
        min_radius_2d: float = 0.3,
        eps_2d: float = 0.3,
        antialias: bool = False,
    ) -> tuple[torch.Tensor, torch.Tensor]:
        """
        Render ``C`` depth maps from this :class:`GaussianSplat3d` from ``C`` camera views.

        .. note::

            All depth maps being rendered must have the same width and height.


        Example:

        .. code-block:: python

            # Assume gaussian_splat_3d is an instance of GaussianSplat3d
            # Render depth maps from C camera views
            # depth_images is a tensor of shape [C, H, W, 1]
            # alpha_images is a tensor of shape [C, H, W, 1]
            depth_images, alpha_images = gaussian_splat_3d.render_depths(
                world_to_camera_matrices, # tensor of shape [C, 4, 4]
                projection_matrices, # tensor of shape [C, 3, 3]
                image_width, # width of the depth maps
                image_height, # height of the depth maps
                near, # near clipping plane
                far) # far clipping plane

            true_depths = depth_images / alpha_images  # Get true depth values by dividing by alpha

        Args:
            world_to_camera_matrices (torch.Tensor): Tensor of shape ``(C, 4, 4)`` representing the
                world-to-camera transformation matrices for ``C`` cameras. Each matrix transforms points
                from world coordinates to camera coordinates.
            projection_matrices (torch.Tensor): Tensor of shape ``(C, 3, 3)`` representing the projection matrices for ``C`` cameras.
                Each matrix projects points in camera space into homogeneous pixel coordinates.
            image_width (int): The width of the depth maps to be rendered. Note these are the same for all depth maps being rendered.
            image_height (int): The height of the depth maps to be rendered. Note these are the same for all depth maps being rendered.
            near (float): The near clipping plane distance for the projection.
            far (float): The far clipping plane distance for the projection.
            projection_type (ProjectionType): The type of projection to use. Default is :attr:`fvdb.ProjectionType.PERSPECTIVE`.
            tile_size (int): The size of the tiles to use for rendering. Default is 16. You shouldn't set this parameter unless you really know what you are doing.
            min_radius_2d (float): The minimum radius (in pixels) below which Gaussians are ignored during rendering.
            eps_2d (float): A value used to pad Gaussians when projecting them onto the image plane, to avoid very projected Gaussians which create artifacts and
                numerical issues.
            antialias (bool): If ``True``, applies opacity correction to the projected Gaussians when using ``eps_2d > 0.0``.

        Returns:
            depth_images (torch.Tensor): A tensor of shape ``(C, H, W, 1)`` where ``C`` is the number of camera views,
                ``H`` is the height of the depth maps, and ``W`` is the width of the depth maps.
                Each element represents the depth value at that pixel in the depth map.
            alpha_images (torch.Tensor): A tensor of shape ``(C, H, W, 1)`` where ``C`` is the number of camera views,
                ``H`` is the height of the images, and ``W`` is the width of the images.
                Each element represents the alpha value (opacity) at a pixel such that ``0 <= alpha < 1``,
                and 0 means the pixel is fully transparent, and 1 means the pixel is fully opaque.
        """
        return self._impl.render_depths(
            world_to_camera_matrices=world_to_camera_matrices,
            projection_matrices=projection_matrices,
            image_width=image_width,
            image_height=image_height,
            near=near,
            far=far,
            projection_type=self._proj_type_to_cpp(projection_type),
            tile_size=tile_size,
            min_radius_2d=min_radius_2d,
            eps_2d=eps_2d,
            antialias=antialias,
        )

    def render_depths_sparse(
        self,
        pixels_to_render: JaggedTensorOrTensor,
        world_to_camera_matrices: torch.Tensor,
        projection_matrices: torch.Tensor,
        image_width: int,
        image_height: int,
        near: float,
        far: float,
        projection_type=ProjectionType.PERSPECTIVE,
        tile_size: int = 16,
        min_radius_2d: float = 0.3,
        eps_2d: float = 0.3,
        antialias: bool = False,
    ) -> tuple[JaggedTensorOrTensor, JaggedTensorOrTensor]:
        """
        Render ``C`` collections of sparse depth values from this :class:`GaussianSplat3d` from ``C`` camera views
        at the specified pixel locations.

        Example:

        .. code-block:: python

            # Assume gaussian_splat_3d is an instance of GaussianSplat3d
            # pixels_to_render is a tensor of shape [C, P, 2] containing pixel coordinates to render
            # Render sparse depth values from C camera views at specified pixel locations
            # depth_values is a tensor of shape [C, P, 1]
            # alpha_values is a tensor of shape [C, P, 1]
            depth_values, alpha_values = gaussian_splat_3d.render_depths_sparse(
                pixels_to_render, # tensor of shape [C, P, 2]
                world_to_camera_matrices, # tensor of shape [C, 4, 4]
                projection_matrices, # tensor of shape [C, 3, 3]
                image_width, # width of the images
                image_height, # height of the images
                near, # near clipping plane
                far) # far clipping plane

            true_depths = depth_values / alpha_values  # Get true depth values by dividing by alpha

        Args:
            pixels_to_render (torch.Tensor | JaggedTensor): A tensor of shape ``(C, P, 2)`` or a JaggedTensor where ``C`` is the number of camera views,
                and ``P`` is the number of pixel coordinates to render per camera. Each pixel coordinate is represented as (x, y).
            world_to_camera_matrices (torch.Tensor): Tensor of shape ``(C, 4, 4)`` representing the
                world-to-camera transformation matrices for C cameras. Each matrix transforms points
                from world coordinates to camera coordinates.
            projection_matrices (torch.Tensor): Tensor of shape ``(C, 3, 3)`` representing the projection matrices for ``C`` cameras.
                Each matrix projects points in camera space into homogeneous pixel coordinates.
            image_width (int): The width of the images to be rendered. Note these are the same for all images being rendered.
            image_height (int): The height of the images to be rendered. Note these are the same for all images being rendered.
            near (float): The near clipping plane distance for the projection.
            far (float): The far clipping plane distance for the projection.
            projection_type (ProjectionType): The type of projection to use. Default is :attr:`fvdb.ProjectionType.PERSPECTIVE`.
            tile_size (int): The size of the tiles to use for rendering. Default is 16. You shouldn't set this parameter unless you really know what you are doing.
            min_radius_2d (float): The minimum radius (in pixels) below which Gaussians are ignored during rendering.
            eps_2d (float): A value used to pad Gaussians when projecting them onto the image plane, to avoid very projected Gaussians which create artifacts and
                numerical issues.
            antialias (bool): If ``True``, applies opacity correction to the projected Gaussians when using ``eps_2d > 0.0``.


        Returns:
            depth_values (torch.Tensor | JaggedTensor): A tensor of shape ``(C, P, 1)`` or a JaggedTensor where ``C`` is the number of camera views,
                and ``P`` is the number of pixel coordinates rendered per camera. Each element represents the depth value at that pixel.
            alpha_values (torch.Tensor | JaggedTensor): A tensor of shape ``(C, P, 1)`` or a JaggedTensor where ``C`` is the number of camera views,
                and ``P`` is the number of pixel coordinates rendered per camera. Each element represents the alpha value (opacity) at that pixel such that ``0 <= alpha < 1``,
                and 0 means the pixel is fully transparent, and 1 means the pixel is fully opaque.
        """
        if isinstance(pixels_to_render, torch.Tensor):
            pixels_to_render_impl = JaggedTensorCpp(pixels_to_render)
        elif isinstance(pixels_to_render, JaggedTensor):
            pixels_to_render_impl: JaggedTensorCpp = pixels_to_render._impl
        else:
            raise TypeError("pixels_to_render must be either a torch.Tensor or a fvdb.JaggedTensor")

        ret_depths, ret_alphas = self._impl.render_depths_sparse(
            pixels_to_render=pixels_to_render_impl,
            world_to_camera_matrices=world_to_camera_matrices,
            projection_matrices=projection_matrices,
            image_width=image_width,
            image_height=image_height,
            near=near,
            far=far,
            projection_type=self._proj_type_to_cpp(projection_type),
            tile_size=tile_size,
            min_radius_2d=min_radius_2d,
            eps_2d=eps_2d,
            antialias=antialias,
        )

        if isinstance(pixels_to_render, torch.Tensor):
            return ret_depths.jdata, ret_alphas.jdata
        else:
            return JaggedTensor(impl=ret_depths), JaggedTensor(impl=ret_alphas)

    def render_images(
        self,
        world_to_camera_matrices: torch.Tensor,
        projection_matrices: torch.Tensor,
        image_width: int,
        image_height: int,
        near: float,
        far: float,
        projection_type=ProjectionType.PERSPECTIVE,
        sh_degree_to_use: int = -1,
        tile_size: int = 16,
        min_radius_2d: float = 0.0,
        eps_2d: float = 0.3,
        antialias: bool = False,
    ) -> tuple[torch.Tensor, torch.Tensor]:
        """
        Render ``C`` multi-channel images (see :attr:`num_channels`) from this :class:`GaussianSplat3d` from ``C`` camera views.

        .. note::

            All images being rendered must have the same width and height.


        Example:

        .. code-block:: python

            # Assume gaussian_splat_3d is an instance of GaussianSplat3d
            # Render images from C camera views.
            # images is a tensor of shape [C, H, W, D] where D is the number of channels
            # alpha_images is a tensor of shape [C, H, W, 1]
            images, alpha_images = gaussian_splat_3d.render_images(
                world_to_camera_matrices, # tensor of shape [C, 4, 4]
                projection_matrices, # tensor of shape [C, 3, 3]
                image_width, # width of the images
                image_height, # height of the images
                near, # near clipping plane
                far) # far clipping plane

        Args:
            world_to_camera_matrices (torch.Tensor): Tensor of shape ``(C, 4, 4)`` representing the
                world-to-camera transformation matrices for C cameras. Each matrix transforms points
                from world coordinates to camera coordinates.
            projection_matrices (torch.Tensor): Tensor of shape ``(C, 3, 3)`` representing the projection matrices for ``C`` cameras.
                Each matrix projects points in camera space into homogeneous pixel coordinates.
            image_width (int): The width of the images to be rendered. Note these are the same for all images being rendered.
            image_height (int): The height of the images to be rendered. Note these are the same for all images being rendered.
            near (float): The near clipping plane distance for the projection.
            far (float): The far clipping plane distance for the projection.
            projection_type (ProjectionType): The type of projection to use. Default is :attr:`fvdb.ProjectionType.PERSPECTIVE`.
            sh_degree_to_use (int): The degree of spherical harmonics to use for rendering. -1 means use all available SH bases.
                0 means use only the first SH base (constant color). Note that you can't use more SH bases than available in the GaussianSplat3d instance.
                Default is -1.
            tile_size (int): The size of the tiles to use for rendering. Default is 16. You shouldn't set this parameter unless you really know what you are doing.
            min_radius_2d (float): The minimum radius (in pixels) below which Gaussians are ignored during rendering.
            eps_2d (float): A value used to pad Gaussians when projecting them onto the image plane, to avoid very projected Gaussians which create artifacts and
                numerical issues.
            antialias (bool): If ``True``, applies opacity correction to the projected Gaussians when using ``eps_2d > 0.0``.

        Returns:
            images (torch.Tensor): A tensor of shape ``(C, H, W, D)`` where ``C`` is the number of camera views,
                ``H`` is the height of the images, ``W`` is the width of the images, and ``D`` is the number of channels.
            alpha_images (torch.Tensor): A tensor of shape ``(C, H, W, 1)`` where ``C`` is the number of camera views,
                ``H`` is the height of the images, and ``W`` is the width of the images.
                Each element represents the alpha value (opacity) at a pixel such that ``0 <= alpha < 1``,
                and 0 means the pixel is fully transparent, and 1 means the pixel is fully opaque.
        """
        return self._impl.render_images(
            world_to_camera_matrices=world_to_camera_matrices,
            projection_matrices=projection_matrices,
            image_width=image_width,
            image_height=image_height,
            near=near,
            far=far,
            projection_type=self._proj_type_to_cpp(projection_type),
            sh_degree_to_use=sh_degree_to_use,
            tile_size=tile_size,
            min_radius_2d=min_radius_2d,
            eps_2d=eps_2d,
            antialias=antialias,
        )

    def render_features_sparse(
        self,
        pixels_to_render: JaggedTensorOrTensor,
        world_to_camera_matrices: torch.Tensor,
        projection_matrices: torch.Tensor,
        image_width: int,
        image_height: int,
        near: float,
        far: float,
        projection_type=ProjectionType.PERSPECTIVE,
        sh_degree_to_use: int = -1,
        tile_size: int = 16,
        min_radius_2d: float = 0.0,
        eps_2d: float = 0.3,
        antialias: bool = False,
    ) -> tuple[JaggedTensorOrTensor, JaggedTensorOrTensor]:
        """
        Render ``C`` collections of multi-channel features (see :attr:`num_channels`) from this :class:`GaussianSplat3d` from ``C`` camera views
        at the specified pixel locations.

        Example:

        .. code-block:: python

            # Assume gaussian_splat_3d is an instance of GaussianSplat3d
            # pixels_to_render is a tensor of shape [C, P, 2] containing pixel coordinates to render
            # Render sparse images from C camera views at specified pixel locations
            # features is a tensor of shape [C, P, D] where D is the number of channels
            # alphas is a tensor of shape [C, P, 1]
            features, alphas = gaussian_splat_3d.render_features_sparse(
                pixels_to_render, # tensor of shape [C, P, 2]
                world_to_camera_matrices, # tensor of shape [C, 4, 4]
                projection_matrices, # tensor of shape [C, 3, 3]
                image_width, # width of the images
                image_height, # height of the images
                near, # near clipping plane
                far) # far clipping plane

        Args:
            pixels_to_render (torch.Tensor | JaggedTensor): A tensor of shape ``(C, P, 2)`` or a :class:`~fvdb.JaggedTensor` where ``C`` is the number of camera views,
                and ``P`` is the number of pixel coordinates to render per camera. Each pixel coordinate is represented as (x, y).
            world_to_camera_matrices (torch.Tensor): Tensor of shape ``(C, 4, 4)`` representing the
                world-to-camera transformation matrices for C cameras. Each matrix transforms points
                from world coordinates to camera coordinates.
            projection_matrices (torch.Tensor): Tensor of shape ``(C, 3, 3)`` representing the projection matrices for ``C`` cameras.
                Each matrix projects points in camera space into homogeneous pixel coordinates.
            image_width (int): The width of the images to be rendered. Note these are the same for all images being rendered.
            image_height (int): The height of the images to be rendered. Note these are the same for all images being rendered.
            near (float): The near clipping plane distance for the projection.
            far (float): The far clipping plane distance for the projection.
            projection_type (ProjectionType): The type of projection to use. Default is :attr:`fvdb.ProjectionType.PERSPECTIVE`.
            sh_degree_to_use (int): The degree of spherical harmonics to use for rendering. -1 means use all available SH bases.
                0 means use only the first SH base (constant color). Note that you can't use more SH bases than available in the GaussianSplat3d instance.
                Default is -1.
            tile_size (int): The size of the tiles to use for rendering. Default is 16. You shouldn't set this parameter unless you really know what you are doing.
            min_radius_2d (float): The minimum radius (in pixels) below which Gaussians are ignored during rendering.
            eps_2d (float): A value used to pad Gaussians when projecting them onto the image plane, to avoid very projected Gaussians which create artifacts and
                numerical issues.
            antialias (bool): If ``True``, applies opacity correction to the projected Gaussians when using ``eps_2d > 0.0``.

        Returns:
            features (torch.Tensor | JaggedTensor): A tensor of shape ``(C, P, D)`` or a
                :class:`~fvdb.JaggedTensor` where ``C`` is the number of camera views,
                ``P`` is the number of pixel coordinates rendered per camera, and ``D`` is the number of channels.
            alpha_images (torch.Tensor | JaggedTensor): A tensor of shape ``(C, P, 1)`` or a :class:`~fvdb.JaggedTensor`
                where ``C`` is the number of camera views, and ``P`` is the number of pixel coordinates rendered per camera.
                Each element represents the alpha value (opacity) at that pixel such that ``0 <= alpha < 1``,
                and 0 means the pixel is fully transparent, and 1 means the pixel is fully opaque.
        """
        if isinstance(pixels_to_render, torch.Tensor):
            pixels_to_render_impl = JaggedTensorCpp(pixels_to_render)
        elif isinstance(pixels_to_render, JaggedTensor):
            pixels_to_render_impl: JaggedTensorCpp = pixels_to_render._impl
        else:
            raise TypeError("pixels_to_render must be either a torch.Tensor or a fvdb.JaggedTensor")

        ret_features, ret_alphas = self._impl.render_images_sparse(
            pixels_to_render=pixels_to_render_impl,
            world_to_camera_matrices=world_to_camera_matrices,
            projection_matrices=projection_matrices,
            image_width=image_width,
            image_height=image_height,
            near=near,
            far=far,
            projection_type=self._proj_type_to_cpp(projection_type),
            sh_degree_to_use=sh_degree_to_use,
            tile_size=tile_size,
            min_radius_2d=min_radius_2d,
            eps_2d=eps_2d,
            antialias=antialias,
        )

        if isinstance(pixels_to_render, torch.Tensor):
            return ret_features.jdata, ret_alphas.jdata
        else:
            return JaggedTensor(impl=ret_features), JaggedTensor(impl=ret_alphas)

    def render_images_and_depths_sparse(
        self,
        pixels_to_render: JaggedTensorOrTensor,
        world_to_camera_matrices: torch.Tensor,
        projection_matrices: torch.Tensor,
        image_width: int,
        image_height: int,
        near: float,
        far: float,
        projection_type=ProjectionType.PERSPECTIVE,
        sh_degree_to_use: int = -1,
        tile_size: int = 16,
        min_radius_2d: float = 0.0,
        eps_2d: float = 0.3,
        antialias: bool = False,
    ) -> tuple[JaggedTensorOrTensor, JaggedTensorOrTensor]:
        """
        Render ``C`` collections of sparse multi-channel features (see :attr:`num_channels`) with depth as
        the last channel from this :class:`GaussianSplat3d` from ``C`` camera views at the specified pixel locations.

        Example:
        .. code-block:: python

            # Assume gaussian_splat_3d is an instance of GaussianSplat3d
            # pixels_to_render is a tensor of shape [C, P, 2] containing pixel coordinates to render
            # Render sparse images with depth from C camera views at specified pixel locations
            # features is a tensor of shape [C, P, D + 1] where D is the number of channels
            # alphas is a tensor of shape [C, P, 1]
            features, alphas = gaussian_splat_3d.render_images_and_depths_sparse(
                pixels_to_render, # tensor of shape [C, P, 2]
                world_to_camera_matrices, # tensor of shape [C, 4, 4]
                projection_matrices, # tensor of shape [C, 3, 3]
                image_width, # width of the images
                image_height, # height of the images
                near, # near clipping plane
                far) # far clipping plane

        Args:
            pixels_to_render (torch.Tensor | JaggedTensor): A tensor of shape ``(C, P, 2)`` or a :class:`~fvdb.JaggedTensor` where ``C`` is the number of camera views,
                and ``P`` is the number of pixel coordinates to render per camera. Each pixel coordinate is represented as (x, y).
            world_to_camera_matrices (torch.Tensor): Tensor of shape ``(C, 4, 4)`` representing the
                world-to-camera transformation matrices for C cameras. Each matrix transforms points
                from world coordinates to camera coordinates.
            projection_matrices (torch.Tensor): Tensor of shape ``(C, 3, 3)`` representing the projection matrices for ``C`` cameras.
                Each matrix projects points in camera space into homogeneous pixel coordinates.
            image_width (int): The width of the images to be rendered. Note these are the same for all images being rendered.
            image_height (int): The height of the images to be rendered. Note these are the same for all images being rendered.
            near (float): The near clipping plane distance for the projection.
            far (float): The far clipping plane distance for the projection.
            projection_type (ProjectionType): The type of projection to use. Default is :attr:`fvdb.ProjectionType.PERSPECTIVE`.
            sh_degree_to_use (int): The degree of spherical harmonics to use for rendering. -1 means use all available SH bases.
                0 means use only the first SH base (constant color). Note that you can't use more SH bases than available in the GaussianSplat3d instance.
                Default is -1.
            tile_size (int): The size of the tiles to use for rendering. Default is 16. You shouldn't set this parameter unless you really know what you are doing.
            min_radius_2d (float): The minimum radius (in pixels) below which Gaussians are ignored during rendering.
            eps_2d (float): A value used to pad Gaussians when projecting them onto the image plane, to avoid very projected Gaussians which create artifacts and
                numerical issues.
            antialias (bool): If ``True``, applies opacity correction to the projected Gaussians when using ``eps_2d > 0.0``.

        Returns:
            features_with_depths (torch.Tensor | JaggedTensor): A tensor of shape ``(C, P, D + 1)`` or a
                :class:`~fvdb.JaggedTensor` where ``C`` is the number of camera views,
                ``P`` is the number of pixel coordinates rendered per camera, and ``D`` is the number of channels. The last channel
                represents the depth value at that pixel.
            alpha_images (torch.Tensor | JaggedTensor): A tensor of shape ``(C, P, 1)`` or a :class:`~fvdb.JaggedTensor`
                where ``C`` is the number of camera views, and ``P`` is the number of pixel coordinates rendered per camera.
                Each element represents the alpha value (opacity) at that pixel such that ``0 <= alpha < 1``,
                and 0 means the pixel is fully transparent, and 1 means the pixel is fully opaque.
        """
        if isinstance(pixels_to_render, torch.Tensor):
            pixels_to_render_impl = JaggedTensorCpp(pixels_to_render)
        elif isinstance(pixels_to_render, JaggedTensor):
            pixels_to_render_impl: JaggedTensorCpp = pixels_to_render._impl
        else:
            raise TypeError("pixels_to_render must be either a torch.Tensor or a fvdb.JaggedTensor")

        ret_features, ret_alphas = self._impl.render_images_and_depths_sparse(
            pixels_to_render=pixels_to_render_impl,
            world_to_camera_matrices=world_to_camera_matrices,
            projection_matrices=projection_matrices,
            image_width=image_width,
            image_height=image_height,
            near=near,
            far=far,
            projection_type=self._proj_type_to_cpp(projection_type),
            sh_degree_to_use=sh_degree_to_use,
            tile_size=tile_size,
            min_radius_2d=min_radius_2d,
            eps_2d=eps_2d,
            antialias=antialias,
        )

        if isinstance(pixels_to_render, torch.Tensor):
            return ret_features.jdata, ret_alphas.jdata
        else:
            return JaggedTensor(impl=ret_features), JaggedTensor(impl=ret_alphas)

    def render_images_and_depths(
        self,
        world_to_camera_matrices: torch.Tensor,
        projection_matrices: torch.Tensor,
        image_width: int,
        image_height: int,
        near: float,
        far: float,
        projection_type=ProjectionType.PERSPECTIVE,
        sh_degree_to_use: int = -1,
        tile_size: int = 16,
        min_radius_2d: float = 0.0,
        eps_2d: float = 0.3,
        antialias: bool = False,
    ) -> tuple[torch.Tensor, torch.Tensor]:
        """
        Render ``C`` multi-channel images (see :attr:`num_channels`) with depth as the last channel from this :class:`GaussianSplat3d` from ``C`` camera views.

        .. note::

            All images being rendered must have the same width and height.


        Example:

        .. code-block:: python

            # Assume gaussian_splat_3d is an instance of GaussianSplat3d
            # Render images with depth maps from C camera views.
            # images is a tensor of shape [C, H, W, D + 1] where D is the number of channels
            # alpha_images is a tensor of shape [C, H, W, 1]
            images, alpha_images = gaussian_splat_3d.render_images(
                world_to_camera_matrices, # tensor of shape [C, 4, 4]
                projection_matrices, # tensor of shape [C, 3, 3]
                image_width, # width of the images
                image_height, # height of the images
                near, # near clipping plane
                far) # far clipping plane

            images = images[..., :-1]  # Extract image channels

            depths = images[..., -1:] / alpha_images  # Extract depth channel by dividing by alpha

        Args:
            world_to_camera_matrices (torch.Tensor): Tensor of shape ``(C, 4, 4)`` representing the
                world-to-camera transformation matrices for C cameras. Each matrix transforms points
                from world coordinates to camera coordinates.
            projection_matrices (torch.Tensor): Tensor of shape ``(C, 3, 3)`` representing the projection matrices for ``C`` cameras.
                Each matrix projects points in camera space into homogeneous pixel coordinates.
            image_width (int): The width of the images to be rendered. Note these are the same for all images being rendered.
            image_height (int): The height of the images to be rendered. Note these are the same for all images being rendered.
            near (float): The near clipping plane distance for the projection.
            far (float): The far clipping plane distance for the projection.
            projection_type (ProjectionType): The type of projection to use. Default is :attr:`fvdb.ProjectionType.PERSPECTIVE`.
            sh_degree_to_use (int): The degree of spherical harmonics to use for rendering. -1 means use all available SH bases.
                0 means use only the first SH base (constant color). Note that you can't use more SH bases than available in the GaussianSplat3d instance.
                Default is -1.
            tile_size (int): The size of the tiles to use for rendering. Default is 16. You shouldn't set this parameter unless you really know what you are doing.
            min_radius_2d (float): The minimum radius (in pixels) below which Gaussians are ignored during rendering.
            eps_2d (float): A value used to pad Gaussians when projecting them onto the image plane, to avoid very projected Gaussians which create artifacts and
                numerical issues.
            antialias (bool): If ``True``, applies opacity correction to the projected Gaussians when using ``eps_2d > 0.0``.

        Returns:
            images (torch.Tensor): A tensor of shape ``(C, H, W, D + 1)`` where ``C`` is the number of camera views,
                ``H`` is the height of the images, ``W`` is the width of the images, and ``D`` is the number of channels.
            alpha_images (torch.Tensor): A tensor of shape ``(C, H, W, 1)`` where ``C`` is the number of camera views,
                ``H`` is the height of the images, and ``W`` is the width of the images.
                Each element represents the alpha value (opacity) at a pixel such that ``0 <= alpha < 1``,
                and 0 means the pixel is fully transparent, and 1 means the pixel is fully opaque.
        """
        return self._impl.render_images_and_depths(
            world_to_camera_matrices=world_to_camera_matrices,
            projection_matrices=projection_matrices,
            image_width=image_width,
            image_height=image_height,
            near=near,
            far=far,
            projection_type=self._proj_type_to_cpp(projection_type),
            sh_degree_to_use=sh_degree_to_use,
            tile_size=tile_size,
            min_radius_2d=min_radius_2d,
            eps_2d=eps_2d,
            antialias=antialias,
        )

    def render_num_contributing_gaussians(
        self,
        world_to_camera_matrices: torch.Tensor,
        projection_matrices: torch.Tensor,
        image_width: int,
        image_height: int,
        near: float,
        far: float,
        projection_type=ProjectionType.PERSPECTIVE,
        tile_size: int = 16,
        min_radius_2d: float = 0.0,
        eps_2d: float = 0.3,
        antialias: bool = False,
    ) -> tuple[torch.Tensor, torch.Tensor]:
        """
        Renders ``C`` images where each pixel contains the number of contributing Gaussians for that pixel from ``C`` camera views.

        .. note::

            All images being rendered must have the same width and height.


        Example:

        .. code-block:: python

            # Assume gaussian_splat_3d is an instance of GaussianSplat3d
            # Render images from C camera views.
            # images is a tensor of shape [C, H, W, D] where D is the number of channels
            # alpha_images is a tensor of shape [C, H, W, 1]
            num_gaussians, alpha_images = gaussian_splat_3d.render_images(
                world_to_camera_matrices, # tensor of shape [C, 4, 4]
                projection_matrices, # tensor of shape [C, 3, 3]
                image_width, # width of the images
                image_height, # height of the images
                near, # near clipping plane
                far) # far clipping plane

            num_gaussians_cij = num_gaussians[c, i, j, 0]  # Number of contributing Gaussians at pixel (i, j) in camera c

        Args:
            world_to_camera_matrices (torch.Tensor): Tensor of shape ``(C, 4, 4)`` representing the
                world-to-camera transformation matrices for C cameras. Each matrix transforms points
                from world coordinates to camera coordinates.
            projection_matrices (torch.Tensor): Tensor of shape ``(C, 3, 3)`` representing the projection matrices for ``C`` cameras.
                Each matrix projects points in camera space into homogeneous pixel coordinates.
            image_width (int): The width of the images to be rendered. Note these are the same for all images being rendered.
            image_height (int): The height of the images to be rendered. Note these are the same for all images being rendered.
            near (float): The near clipping plane distance for the projection.
            far (float): The far clipping plane distance for the projection.
            projection_type (ProjectionType): The type of projection to use. Default is :attr:`fvdb.ProjectionType.PERSPECTIVE`.
            tile_size (int): The size of the tiles to use for rendering. Default is 16. You shouldn't set this parameter unless you really know what you are doing.
            min_radius_2d (float): The minimum radius (in pixels) below which Gaussians are ignored during rendering.
            eps_2d (float): A value used to pad Gaussians when projecting them onto the image plane, to avoid very projected Gaussians which create artifacts and
                numerical issues.
            antialias (bool): If ``True``, applies opacity correction to the projected Gaussians when using ``eps_2d > 0.0``.

        Returns:
            images (torch.Tensor): A tensor of shape ``(C, H, W, 1)`` where ``C`` is the number of camera views,
                ``H`` is the height of the images, ``W`` is the width of the images.
                Each element represents the number of contributing Gaussians at that pixel.
            alpha_images (torch.Tensor): A tensor of shape ``(C, H, W, 1)`` where ``C`` is the number of camera views,
                ``H`` is the height of the images, and ``W`` is the width of the images.
                Each element represents the alpha value (opacity) at a pixel such that ``0 <= alpha < 1``,
                and 0 means the pixel is fully transparent, and 1 means the pixel is fully opaque.
        """
        return self._impl.render_num_contributing_gaussians(
            world_to_camera_matrices=world_to_camera_matrices,
            projection_matrices=projection_matrices,
            image_width=image_width,
            image_height=image_height,
            near=near,
            far=far,
            projection_type=self._proj_type_to_cpp(projection_type),
            tile_size=tile_size,
            min_radius_2d=min_radius_2d,
            eps_2d=eps_2d,
            antialias=antialias,
        )

    @overload
    def sparse_render_num_contributing_gaussians(
        self,
        pixels_to_render: torch.Tensor,
        world_to_camera_matrices: torch.Tensor,
        projection_matrices: torch.Tensor,
        image_width: int,
        image_height: int,
        near: float,
        far: float,
        projection_type=ProjectionType.PERSPECTIVE,
        tile_size: int = 16,
        min_radius_2d: float = 0.0,
        eps_2d: float = 0.3,
        antialias: bool = False,
    ) -> tuple[torch.Tensor, torch.Tensor]: ...

    @overload
    def sparse_render_num_contributing_gaussians(
        self,
        pixels_to_render: JaggedTensor,
        world_to_camera_matrices: torch.Tensor,
        projection_matrices: torch.Tensor,
        image_width: int,
        image_height: int,
        near: float,
        far: float,
        projection_type=ProjectionType.PERSPECTIVE,
        tile_size: int = 16,
        min_radius_2d: float = 0.0,
        eps_2d: float = 0.3,
        antialias: bool = False,
    ) -> tuple[JaggedTensor, JaggedTensor]: ...

    def sparse_render_num_contributing_gaussians(
        self,
        pixels_to_render: JaggedTensor | torch.Tensor,
        world_to_camera_matrices: torch.Tensor,
        projection_matrices: torch.Tensor,
        image_width: int,
        image_height: int,
        near: float,
        far: float,
        projection_type=ProjectionType.PERSPECTIVE,
        tile_size: int = 16,
        min_radius_2d: float = 0.0,
        eps_2d: float = 0.3,
        antialias: bool = False,
    ) -> tuple[JaggedTensor | torch.Tensor, JaggedTensor | torch.Tensor]:
        """
        Renders the number of Gaussians which contribute to each pixel specified in the input.

        .. seealso::

            :meth:`render_num_contributing_gaussians` for rendering dense images of contributing Gaussians.


        Args:
            pixels_to_render (torch.Tensor | JaggedTensor): A :class:`fvdb.JaggedTensor` of shape ``(C, R_c, 2)`` representing the
                pixels to render for each camera, where ``C`` is the number of camera views and ``R_c`` is the
                number of pixels to render per camera. Each value is an (x, y) pixel coordinate.
            world_to_camera_matrices (torch.Tensor): Tensor of shape ``(C, 4, 4)`` representing the
                world-to-camera transformation matrices for C cameras. Each matrix transforms points
                from world coordinates to camera coordinates.
            projection_matrices (torch.Tensor): Tensor of shape ``(C, 3, 3)`` representing the projection matrices for ``C`` cameras.
                Each matrix projects points in camera space into homogeneous pixel coordinates.
            image_width (int): The width of the images to be rendered. Note these are the same for all images being rendered.
            image_height (int): The height of the images to be rendered. Note these are the same for all images being rendered.
            near (float): The near clipping plane distance for the projection.
            far (float): The far clipping plane distance for the projection.
            projection_type (ProjectionType): The type of projection to use. Default is :attr:`fvdb.ProjectionType.PERSPECTIVE`.
            tile_size (int): The size of the tiles to use for rendering. Default is 16. You shouldn't set this parameter unless you really know what you are doing.
            min_radius_2d (float): The minimum radius (in pixels) below which Gaussians are ignored during rendering.
            eps_2d (float): A value used to pad Gaussians when projecting them onto the image plane, to avoid very projected Gaussians which create artifacts and
                numerical issues.
            antialias (bool): If ``True``, applies opacity correction to the projected Gaussians when using ``eps_2d > 0.0``.

        Returns:
            num_contributing_gaussians (torch.Tensor | JaggedTensor): A tensor of shape ``(C, R)`` (if this method was called with ``pixels_to_render`` as a :class:`torch.Tensor`)
                or a :class:`fvdb.JaggedTensor` of shape ``(C, R_c)`` (if this method was called with ``pixels_to_render`` as a :class:`fvdb.JaggedTensor`)
                where ``C`` is the number of cameras, and ``R``/``R_c`` is the number of pixels to render per camera.
                Each element represents the number of contributing Gaussians at that pixel.
            alphas (torch.Tensor | JaggedTensor): A tensor of shape ``(C, R)`` (if this method was called with ``pixels_to_render`` as a :class:`torch.Tensor`)
                or a :class:`fvdb.JaggedTensor` of shape ``(C, R_c)`` (if this method was called with ``pixels_to_render`` as a :class:`fvdb.JaggedTensor`)
                where ``C`` is the number of cameras, and ``R``/``R_c`` is the number of pixels to render per camera.
                Each element represents the alpha value (opacity) at that pixel such that ``0 <= alpha < 1``,
                and 0 means the pixel is fully transparent, and 1 means the pixel is fully opaque.
        """
        if isinstance(pixels_to_render, torch.Tensor):
            C, R, _ = pixels_to_render.shape
            tensors = [pixels_to_render[i] for i in range(C)]
            pixels_to_render_jagged = JaggedTensor(tensors)

            result_num_contributing_gaussians, result_alphas = self._impl.render_num_contributing_gaussians_sparse(
                pixels_to_render=pixels_to_render_jagged._impl,
                world_to_camera_matrices=world_to_camera_matrices,
                projection_matrices=projection_matrices,
                image_width=image_width,
                image_height=image_height,
                near=near,
                far=far,
                projection_type=self._proj_type_to_cpp(projection_type),
                tile_size=tile_size,
                min_radius_2d=min_radius_2d,
                eps_2d=eps_2d,
                antialias=antialias,
            )

            num_contributing_gaussians_list = result_num_contributing_gaussians.unbind()
            alphas_list = result_alphas.unbind()
            dense_num_contributing_gaussians = torch.stack(num_contributing_gaussians_list, dim=0)  # type: ignore # Shape: (C, R)
            dense_alphas = torch.stack(alphas_list, dim=0)  # type: ignore # Shape: (C, R)

            return dense_num_contributing_gaussians, dense_alphas
        else:
            # Already a JaggedTensor, call C++ implementation directly
            result_num_contributing_gaussians_impl, result_alphas_impl = (
                self._impl.render_num_contributing_gaussians_sparse(
                    pixels_to_render=pixels_to_render._impl,
                    world_to_camera_matrices=world_to_camera_matrices,
                    projection_matrices=projection_matrices,
                    image_width=image_width,
                    image_height=image_height,
                    near=near,
                    far=far,
                    projection_type=self._proj_type_to_cpp(projection_type),
                    tile_size=tile_size,
                    min_radius_2d=min_radius_2d,
                    eps_2d=eps_2d,
                    antialias=antialias,
                )
            )
            return JaggedTensor(impl=result_num_contributing_gaussians_impl), JaggedTensor(impl=result_alphas_impl)

    def render_contributing_gaussian_ids(
        self,
        world_to_camera_matrices: torch.Tensor,
        projection_matrices: torch.Tensor,
        image_width: int,
        image_height: int,
        near: float,
        far: float,
        projection_type=ProjectionType.PERSPECTIVE,
        tile_size: int = 16,
        min_radius_2d: float = 0.0,
        eps_2d: float = 0.3,
        antialias: bool = False,
        top_k_contributors: int = 0,
    ) -> tuple[JaggedTensor, JaggedTensor]:
        """
        Render the IDs of the Gaussians that are the contributors to the rendered images' pixels and the value of their weighted contributions to the rendered pixels.

        Args:
            world_to_camera_matrices (torch.Tensor): Tensor of shape ``(C, 4, 4)`` representing the
                world-to-camera transformation matrices for C cameras. Each matrix transforms points
                from world coordinates to camera coordinates.
            projection_matrices (torch.Tensor): Tensor of shape ``(C, 3, 3)`` representing the projection matrices for ``C`` cameras.
                Each matrix projects points in camera space into homogeneous pixel coordinates.
            image_width (int): The width of the images to be rendered. Note these are the same for all images being rendered.
            image_height (int): The height of the images to be rendered. Note these are the same for all images being rendered.
            near (float): The near clipping plane distance for the projection.
            far (float): The far clipping plane distance for the projection.
            projection_type (ProjectionType): The type of projection to use. Default is :attr:`fvdb.ProjectionType.PERSPECTIVE`.
            tile_size (int): The size of the tiles to use for rendering. Default is 16. You shouldn't set this parameter unless you really know what you are doing.
            min_radius_2d (float): The minimum radius (in pixels) below which Gaussians are ignored during rendering.
            eps_2d (float): A value used to pad Gaussians when projecting them onto the image plane, to avoid very projected Gaussians which create artifacts and
                numerical issues.
            antialias (bool): If ``True``, applies opacity correction to the projected Gaussians when using ``eps_2d > 0.0``.
            top_k_contributors (int): If greater than 0, returns only the top ``k`` most opaque Gaussians contributing to each pixel.
                If 0 (default), returns all contributing Gaussians per pixel.

        Returns:
            ids (fvdb.JaggedTensor): A ``[[C1P1 + C1P2 + ... C1P(imageWidth * imageHeight), 1], ... [CNP1 + CNP2 + ... CNP(imageWidth * imageHeight), 1]]``
                jagged tensor containing the IDs of the contributing Gaussians of each rendered pixel for each camera.
            weights (fvdb.JaggedTensor): A ``[[C1P1 + C1P2 + ... C1P(imageWidth * imageHeight), 1], ... [CNP1 + CNP2 + ... CNP(imageWidth * imageHeight), 1]]``
                jagged tensor containing the weights of the contributing Gaussians of each rendered pixel for each camera. The weights are in row-major order and
                sum to 1 for each pixel if that pixel is opaque (alpha=1).
        """
        ids, weights = self._impl.render_contributing_gaussian_ids(
            world_to_camera_matrices=world_to_camera_matrices,
            projection_matrices=projection_matrices,
            image_width=image_width,
            image_height=image_height,
            near=near,
            far=far,
            projection_type=self._proj_type_to_cpp(projection_type),
            tile_size=tile_size,
            min_radius_2d=min_radius_2d,
            eps_2d=eps_2d,
            antialias=antialias,
            top_k_contributors=top_k_contributors,
        )
        return JaggedTensor(impl=ids), JaggedTensor(impl=weights)

    @overload
    def sparse_render_contributing_gaussian_ids(
        self,
        pixels_to_render: torch.Tensor,
        world_to_camera_matrices: torch.Tensor,
        projection_matrices: torch.Tensor,
        image_width: int,
        image_height: int,
        near: float,
        far: float,
        projection_type=ProjectionType.PERSPECTIVE,
        tile_size: int = 16,
        min_radius_2d: float = 0.0,
        eps_2d: float = 0.3,
        antialias: bool = False,
        top_k_contributors: int = 0,
    ) -> tuple[JaggedTensor, JaggedTensor]: ...

    @overload
    def sparse_render_contributing_gaussian_ids(
        self,
        pixels_to_render: JaggedTensor,
        world_to_camera_matrices: torch.Tensor,
        projection_matrices: torch.Tensor,
        image_width: int,
        image_height: int,
        near: float,
        far: float,
        projection_type=ProjectionType.PERSPECTIVE,
        tile_size: int = 16,
        min_radius_2d: float = 0.0,
        eps_2d: float = 0.3,
        antialias: bool = False,
        top_k_contributors: int = 0,
    ) -> tuple[JaggedTensor, JaggedTensor]: ...

    def sparse_render_contributing_gaussian_ids(
        self,
        pixels_to_render: JaggedTensor | torch.Tensor,
        world_to_camera_matrices: torch.Tensor,
        projection_matrices: torch.Tensor,
        image_width: int,
        image_height: int,
        near: float,
        far: float,
        projection_type=ProjectionType.PERSPECTIVE,
        tile_size: int = 16,
        min_radius_2d: float = 0.0,
        eps_2d: float = 0.3,
        antialias: bool = False,
        top_k_contributors: int = 0,
    ) -> tuple[JaggedTensor, JaggedTensor]:
        """
        Render the IDs of the Gaussians that are the contributors to the rendered images'
        pixels and the value of their weighted contributions to the rendered pixels. This
        function will render only a sparse subset of the pixels in the overall image, as specified
        by the ``pixels_to_render`` parameter.

        Args:
            pixels_to_render (torch.Tensor | JaggedTensor): A :class:`torch.Tensor` of shape ``(C, R, 2)``
                or a :class:`fvdb.JaggedTensor` of shape ``(C, R_c, 2)`` representing the
                pixels to render for each camera, where ``C`` is the number of camera views and ``R``/``R_c`` is the
                number of pixels to render per camera. Each value is an (x, y) pixel coordinate.
            world_to_camera_matrices (torch.Tensor): Tensor of shape ``(C, 4, 4)`` representing the
                world-to-camera transformation matrices for ``C`` cameras. Each matrix transforms points
                from world coordinates to camera coordinates.
            projection_matrices (torch.Tensor): Tensor of shape ``(C, 3, 3)`` representing the projection matrices for ``C`` cameras.
                Each matrix projects points in camera space into homogeneous pixel coordinates.
            image_width (int): The width of the images to be rendered. Note these are the same for all images being rendered.
            image_height (int): The height of the images to be rendered. Note these are the same for all images being rendered.
            near (float): The near clipping plane distance for the projection.
            far (float): The far clipping plane distance for the projection.
            projection_type (ProjectionType): The type of projection to use. Default is :attr:`fvdb.ProjectionType.PERSPECTIVE`.
            tile_size (int): The size of the tiles to use for rendering. Default is 16. You shouldn't set this parameter unless you really know what you are doing.
            min_radius_2d (float): The minimum radius (in pixels) below which Gaussians are ignored during rendering.
            eps_2d (float): A value used to pad Gaussians when projecting them onto the image plane, to avoid very projected Gaussians which create artifacts and
                numerical issues.
            antialias (bool): If ``True``, applies opacity correction to the projected Gaussians when using ``eps_2d > 0.0``.
            top_k_contributors (int): If greater than 0, returns only the top ``k`` most opaque Gaussians contributing to each pixel,
                If 0 (default), returns all contributing Gaussians per pixel.

        Returns:
            ids (fvdb.JaggedTensor): A ``[[C1P1 + C1P2 + ... C1PN1, 1], ... [CNP1 + CNP2 + ... CNPNN, 1]]`` jagged tensor
                containing the IDs of the contributing Gaussians of each rendered pixel for each camera. The IDs are in row-major order.
            weights (fvdb.JaggedTensor): A ``[[C1P1 + C1P2 + ... C1PN1, 1], ... [CNP1 + CNP2 + ... CNPNN, 1]]`` jagged tensor
                containing the weights of the contributing Gaussians of each rendered pixel for each camera. The weights are in row-major order and sum to 1 for each pixel if that pixel is opaque (alpha=1).
        """
        if isinstance(pixels_to_render, torch.Tensor):
            C, R, _ = pixels_to_render.shape
            tensors = [pixels_to_render[i] for i in range(C)]
            pixels_to_render_jagged = JaggedTensor(tensors)

<<<<<<< HEAD
            result_ids, result_weights = self._impl.render_top_contributing_gaussian_ids_sparse(
                num_samples=num_samples,
=======
            result_ids, result_weights = self._impl.sparse_render_contributing_gaussian_ids(
>>>>>>> a518bd18
                pixels_to_render=pixels_to_render_jagged._impl,
                world_to_camera_matrices=world_to_camera_matrices,
                projection_matrices=projection_matrices,
                image_width=image_width,
                image_height=image_height,
                near=near,
                far=far,
                projection_type=self._proj_type_to_cpp(projection_type),
                tile_size=tile_size,
                min_radius_2d=min_radius_2d,
                eps_2d=eps_2d,
                antialias=antialias,
                top_k_contributors=top_k_contributors,
            )

            return JaggedTensor(impl=result_ids), JaggedTensor(impl=result_weights)
        else:
            # Already a JaggedTensor, call C++ implementation directly
<<<<<<< HEAD
            result_ids_impl, result_weights_impl = self._impl.render_top_contributing_gaussian_ids_sparse(
                num_samples=num_samples,
=======
            result_ids_impl, result_weights_impl = self._impl.sparse_render_contributing_gaussian_ids(
>>>>>>> a518bd18
                pixels_to_render=pixels_to_render._impl,
                world_to_camera_matrices=world_to_camera_matrices,
                projection_matrices=projection_matrices,
                image_width=image_width,
                image_height=image_height,
                near=near,
                far=far,
                projection_type=self._proj_type_to_cpp(projection_type),
                tile_size=tile_size,
                min_radius_2d=min_radius_2d,
                eps_2d=eps_2d,
                antialias=antialias,
                top_k_contributors=top_k_contributors,
            )
            return JaggedTensor(impl=result_ids_impl), JaggedTensor(impl=result_weights_impl)

    def reset_accumulated_gradient_state(self) -> None:
        """
        Reset the accumulated projected gradients of the mans if :attr:`accumulate_mean_2d_gradients` is ``True``,
        and the accumulated max 2D radii if :attr:`accumulate_max_2d_radii` is ``True``.

        The values of :attr:`accumulated_projected_mean_2d_gradients`, :attr:`accumulated_max_2d_radii`,
        and :attr:`accumulated_gradient_step_counts` will be zeroed out after this call.

        .. seealso::
            :meth:`accumulate_mean_2d_gradients` :meth:`accumulate_max_2d_radii` which control if
            we accumulate these values during rendering and backward passes.

        .. seealso::
            :attr:`accumulated_mean_2d_gradient_norms` :attr:`accumulated_max_2d_radii` :attr:`accumulated_gradient_step_counts`
            for the actual accumulated state being reset.

        """
        self._impl.reset_accumulated_gradient_state()

    def save_ply(
        self, filename: pathlib.Path | str, metadata: Mapping[str, str | int | float | torch.Tensor] | None = None
    ) -> None:
        """
        Save this :class:`GaussianSplat3d` to a PLY file. and include any metadata provided.

        Args:
            filename (pathlib.Path | str): The path to the PLY file to save.
            metadata (dict[str, str | int | float | torch.Tensor] | None): An optional dictionary of metadata
                where the keys are strings and the values are either strings, ints, floats, or tensors. Defaults to ``None``,
        """
        if isinstance(filename, pathlib.Path):
            filename = str(filename)
        self._impl.save_ply(filename, metadata)  # type: ignore -- mapping to dict is fine here

    @overload
    def to(self, dtype: torch.dtype | None = None) -> "GaussianSplat3d": ...

    @overload
    def to(
        self,
        device: DeviceIdentifier | None = None,
        dtype: torch.dtype | None = None,
    ) -> "GaussianSplat3d": ...

    @overload
    def to(
        self,
        other: torch.Tensor,
    ) -> "GaussianSplat3d": ...

    @overload
    def to(
        self,
        other: "GaussianSplat3d",
    ) -> "GaussianSplat3d": ...

    @overload
    def to(
        self,
        other: Grid,
    ) -> "GaussianSplat3d": ...

    @overload
    def to(
        self,
        other: GridBatch,
    ) -> "GaussianSplat3d": ...

    @overload
    def to(
        self,
        other: JaggedTensor,
    ) -> "GaussianSplat3d": ...

    def to(
        self,
        *args,
        **kwargs,
    ) -> "GaussianSplat3d":
        """
        Move the :class:`GaussianSplat3d` instance to a different device or change its data type or both.

        Args:
            other (DeviceIdentifier | torch.Tensor | GaussianSplat3d | Grid | GridBatch | JaggedTensor):
                The target :class:`torch.Device`, :class:`torch.Tensor`, :class:`~fvdb.Grid`,
                :class:`~fvdb.GridBatch`, :class:`~fvdb.JaggedTensor`, or :class:`~fvdb.GaussianSplat3d` instance
                to which the :class:`GaussianSplat3d` instance should be moved.
            device (DeviceIdentifier, optional): The target ``device`` to move the :class:`GaussianSplat3d` instance to.
            dtype (torch.dtype, optional): The target data type for the :class:`GaussianSplat3d` instance.

        Returns:
           gaussian_splat_3d (GaussianSplat3d): A new instance of :class:`GaussianSplat3d` with the specified device and/or data type.
        """

        # All values passed by keyword arguments
        if len(args) == 0:
            if len(kwargs) == 1:
                # .to(device=...) or .to(other=...)
                if "device" in kwargs:
                    device = kwargs["device"]
                    dtype = kwargs.get("dtype", self.dtype)
                elif "other" in kwargs:
                    other = kwargs["other"]
                    if isinstance(other, (torch.Tensor, JaggedTensor, GaussianSplat3d)):
                        device = other.device
                        dtype = other.dtype
                    elif isinstance(other, (Grid, GridBatch)):
                        device = other.device
                        dtype = self.dtype
                else:
                    raise TypeError(
                        f"Invalid keyword arguments for to(): {kwargs}. Expected 'device' or 'other' and optionally 'dtype'."
                    )
            elif len(kwargs) == 2:
                # .to(device=..., dtype=...) or .to(dtype=..., device=...)
                if "device" in kwargs and "dtype" in kwargs:
                    device = kwargs["device"]
                    dtype = kwargs["dtype"]
                else:
                    raise TypeError(
                        f"Invalid keyword arguments for to(): {kwargs}. Expected 'device' or 'other' and optionally 'dtype'."
                    )
            else:
                raise TypeError(
                    f"Invalid keyword arguments for to(): {kwargs}. Expected 'device' or 'other' and optionally 'dtype'."
                )

        elif len(args) == 1 and isinstance(args[0], (torch.Tensor, GaussianSplat3d, JaggedTensor)):
            # .to(other)
            device = args[0].device
            dtype = args[0].dtype
        elif len(args) == 1 and isinstance(args[0], (Grid, GridBatch)):
            # .to(other)
            device = args[0].device
            dtype = self.dtype
        elif len(args) == 1:
            # .to(device)
            device = args[0]
            dtype = kwargs.get("dtype", self.dtype)
        elif len(args) == 2:
            # .to(device, dtype)
            device = args[0]
            dtype = args[1]
        else:
            raise TypeError(
                f"Invalid arguments for to(): {args}. Expected a DeviceIdentifier, torch.Tensor, GaussianSplat3d, Grid, GridBatch, or JaggedTensor."
            )

        device = resolve_device(device, inherit_from=self)
        dtype = self.dtype if dtype is None else cast_check(dtype, torch.dtype, "dtype")

        return GaussianSplat3d(
            impl=self._impl.to(
                device=device,
                dtype=dtype,
            ),
            _private=GaussianSplat3d.__PRIVATE__,
        )

    def set_state(
        self,
        means: torch.Tensor,
        quats: torch.Tensor,
        log_scales: torch.Tensor,
        logit_opacities: torch.Tensor,
        sh0: torch.Tensor,
        shN: torch.Tensor,
    ) -> None:
        """
        Set the underlying tensors managed by this :class:`GaussianSplat3d` instance.

        Note: If :attr:`accumulate_mean_2d_gradients` and/or :attr:`accumulate_max_2d_radii` are ``True``,
        this method will reset the gradient state (see :meth:`reset_accumulated_gradient_state`).

        Args:
            means (torch.Tensor): Tensor of shape ``(N, 3)`` representing the means of the Gaussians.
                ``N`` is the number of Gaussians (see :attr:`num_gaussians`).
            quats (torch.Tensor): Tensor of shape ``(N, 4)`` representing the quaternions of the Gaussians.
                ``N`` is the number of Gaussians (see :attr:`num_gaussians`).
            log_scales (torch.Tensor): Tensor of shape ``(N, 3)`` representing the log scales of the Gaussians.
                ``N`` is the number of Gaussians (see :attr:`num_gaussians`).
            logit_opacities (torch.Tensor): Tensor of shape ``(N,)`` representing the logit opacities of the Gaussians.
                ``N`` is the number of Gaussians (see :attr:`num_gaussians`).
            sh0 (torch.Tensor): Tensor of shape ``(N, 1, D)`` representing the diffuse SH coefficients
                where ``N`` is the number of Gaussians (see :attr:`num_gaussians`), and ``D`` is the number of channels (see :attr:`num_channels`).
            shN (torch.Tensor): Tensor of shape ``(N, K-1, D)`` representing the directionally
                varying SH coefficients where ``N`` is the number of Gaussians (see :attr:`num_gaussians`),
                ``D`` is the number of channels (see :attr:`num_channels`),
                and ``K`` is the number of spherical harmonic bases (see :attr:`num_sh_bases`).
        """
        self._impl.set_state(
            means=means,
            quats=quats,
            log_scales=log_scales,
            logit_opacities=logit_opacities,
            sh0=sh0,
            shN=shN,
        )

    def state_dict(self) -> dict[str, torch.Tensor]:
        """
        Return a dictionary containing the state of the GaussianSplat3d instance.
        This is useful for serializing the state of the object for saving or transferring.

        A state dictionary always contains the following keys where ``N`` denotes the number of Gaussians (see :attr:`num_gaussians`):

        - ``'means'``: Tensor of shape ``(N, 3)`` representing the means of the Gaussians.
        - ``'quats'``: Tensor of shape ``(N, 4)`` representing the quaternions of the Gaussians.
        - ``'log_scales'``: Tensor of shape ``(N, 3)`` representing the log scales of the Gaussians.
        - ``'logit_opacities'``: Tensor of shape ``(N,)`` representing the logit opacities of the Gaussians.
        - ``'sh0'``: Tensor of shape ``(N, 1, D)`` representing the diffuse SH coefficients
          where ``D`` is the number of channels (see :attr:`num_channels`).
        - ``'shN'``: Tensor of shape ``(N, K-1, D)`` representing the directionally varying SH
          coefficients where ``D`` is the number of channels (see :attr:`num_channels`), and ``K``
          is the number of spherical harmonic bases (see :attr:`num_sh_bases`).
        - ``'accumulate_max_2d_radii'``: bool Tensor with a single element indicating
          whether to track the maximum 2D radii for gradients.
        - ``'accumulate_mean_2d_gradients'``: bool Tensor with a single element indicating whether
          to track the average norm of the gradient of projected means for each Gaussian.

        It can also optionally contain the following keys if :attr:`accumulate_mean_2d_gradients` and/or :attr:`accumulate_max_2d_radii` are set to ``True``:

        - ``'accumulated_gradient_step_counts'``: Tensor of shape ``(N,)`` representing the
          accumulated gradient step counts for each Gaussian.
        - ``'accumulated_max_2d_radii'``: Tensor of shape ``(N,)`` representing the maximum
          2D projected radius for each Gaussian across every iteration of optimization.
        - ``'accumulated_mean_2d_gradient_norms'``: Tensor of shape ``(N,)`` representing the
          average norm of the gradient of projected means for each Gaussian across every iteration of optimization.


        .. seealso:: :meth:`from_state_dict` for constructing a :class:`GaussianSplat3d` from a state dictionary.

        Returns:
            state_dict (dict[str, torch.Tensor]): A dictionary containing the state of
                the :class:`GaussianSplat3d` instance.
        """
        return self._impl.state_dict()

    @staticmethod
    def _proj_type_from_cpp(proj_type: GaussianSplat3dCpp.ProjectionType) -> ProjectionType:
        if proj_type == GaussianSplat3dCpp.ProjectionType.PERSPECTIVE:
            return ProjectionType.PERSPECTIVE
        elif proj_type == GaussianSplat3dCpp.ProjectionType.ORTHOGRAPHIC:
            return ProjectionType.ORTHOGRAPHIC
        else:
            raise ValueError(f"Invalid projection type: {proj_type}")

    @staticmethod
    def _proj_type_to_cpp(proj_type: ProjectionType) -> GaussianSplat3dCpp.ProjectionType:
        if proj_type == ProjectionType.PERSPECTIVE:
            return GaussianSplat3dCpp.ProjectionType.PERSPECTIVE
        elif proj_type == ProjectionType.ORTHOGRAPHIC:
            return GaussianSplat3dCpp.ProjectionType.ORTHOGRAPHIC
        else:
            raise ValueError(f"Invalid projection type: {proj_type}")<|MERGE_RESOLUTION|>--- conflicted
+++ resolved
@@ -2517,12 +2517,7 @@
             tensors = [pixels_to_render[i] for i in range(C)]
             pixels_to_render_jagged = JaggedTensor(tensors)
 
-<<<<<<< HEAD
             result_ids, result_weights = self._impl.render_top_contributing_gaussian_ids_sparse(
-                num_samples=num_samples,
-=======
-            result_ids, result_weights = self._impl.sparse_render_contributing_gaussian_ids(
->>>>>>> a518bd18
                 pixels_to_render=pixels_to_render_jagged._impl,
                 world_to_camera_matrices=world_to_camera_matrices,
                 projection_matrices=projection_matrices,
@@ -2541,12 +2536,7 @@
             return JaggedTensor(impl=result_ids), JaggedTensor(impl=result_weights)
         else:
             # Already a JaggedTensor, call C++ implementation directly
-<<<<<<< HEAD
             result_ids_impl, result_weights_impl = self._impl.render_top_contributing_gaussian_ids_sparse(
-                num_samples=num_samples,
-=======
-            result_ids_impl, result_weights_impl = self._impl.sparse_render_contributing_gaussian_ids(
->>>>>>> a518bd18
                 pixels_to_render=pixels_to_render._impl,
                 world_to_camera_matrices=world_to_camera_matrices,
                 projection_matrices=projection_matrices,

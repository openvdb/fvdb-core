# Copyright Contributors to the OpenVDB Project
# SPDX-License-Identifier: Apache-2.0
#
from __future__ import annotations

import ctypes
import importlib.util as _importlib_util
import pathlib
from typing import Sequence

import torch

if torch.cuda.is_available():
    torch.cuda.init()


def _parse_device_string(device_or_device_string: str | torch.device) -> torch.device:
    """
    Parses a device string and returns a torch.device object. For CUDA devices
    without an explicit index, uses the current CUDA device. If the input is a torch.device
    object, it is returned unmodified.

     Args:
         device_string (str | torch.device):
             A device string (e.g., "cpu", "cuda", "cuda:0") or a torch.device object.
             If a string is provided, it should be a valid device identifier.

     Returns:
         torch.device: The parsed device object with proper device index set if a string is passed
         in otherwise returns the input torch.device object.
    """
    if isinstance(device_or_device_string, torch.device):
        return device_or_device_string
    if not isinstance(device_or_device_string, str):
        raise TypeError(f"Expected a string or torch.device, but got {type(device_or_device_string)}")
    device = torch.device(device_or_device_string)
    if device.type == "cuda" and device.index is None:
        device = torch.device("cuda", torch.cuda.current_device())
    return device


# Load NanoVDB Editor shared libraries so symbols are globally available before importing the pybind module.
# This helps the dynamic linker resolve dependencies like libpnanovdb*.so when loading fvdb's extensions.
_spec = _importlib_util.find_spec("nanovdb_editor")
if _spec is not None and _spec.origin is not None:
    try:
        _libdir = pathlib.Path(_spec.origin).parent / "lib"
        for _so in sorted(_libdir.glob("libpnanovdb*.so")):
            try:
                ctypes.CDLL(str(_so), mode=ctypes.RTLD_GLOBAL)
            except OSError:
                print(f"Failed to load {_so} from {_libdir}")
                pass
    except Exception:
        print("Failed to load nanovdb_editor from", _libdir)
        pass

# isort: off
<<<<<<< HEAD
from . import _Cpp  # Import the module to use in jcat
from ._Cpp import ConvPackBackend
=======
from ._Cpp import jcat as _jcat_cpp
from ._Cpp import JaggedTensor, ConvPackBackend
>>>>>>> 163fa1fa
from ._Cpp import (
    scaled_dot_product_attention,
    config,
    volume_render,
    gaussian_render_jagged,
)

# Import JaggedTensor from jagged_tensor.py
from .jagged_tensor import (
    JaggedTensor,
    jrand,
    jrandn,
    jones,
    jzeros,
    jempty,
)

# Import GridBatch and gridbatch_from_* functions from grid_batch.py
from .grid_batch import (
    GridBatch,
    load_gridbatch,
    save_gridbatch,
)


from .grid import (
    Grid,
    load_grid,
    save_grid,
)

from .convolution_plan import ConvolutionPlan
from .gaussian_splatting import GaussianSplat3d, ProjectedGaussianSplats
from .enums import ProjectionType, ShOrderingMode

# The following import needs to come after the GridBatch and JaggedTensor imports
# immediately above in order to avoid a circular dependency error.
# Make these available without an explicit submodule import
from . import nn, viz, utils

# isort: on


def jcat(things_to_cat, dim=None):
    if len(things_to_cat) == 0:
        raise ValueError("Cannot concatenate empty list")
    if isinstance(things_to_cat[0], GridBatch):
        if dim is not None:
            raise ValueError("GridBatch concatenation does not support dim argument")
        # Extract the C++ implementations from the GridBatch wrappers
        cpp_grids = [g._gridbatch for g in things_to_cat]
        cpp_result = _jcat_cpp(cpp_grids)
        # Wrap the result back in a GridBatch
        return GridBatch(impl=cpp_result)
    elif isinstance(things_to_cat[0], JaggedTensor):
        return _Cpp.jcat([thing._impl for thing in things_to_cat], dim)
    else:
        raise TypeError("jcat() can only cat GridBatch or JaggedTensor")


from .version import __version__

__version_info__ = tuple(map(int, __version__.split(".")))

__all__ = [
    "GridBatch",
    "JaggedTensor",
    "GaussianSplat3d",
    "ProjectedGaussianSplats",
    "ConvolutionPlan",
    "load_gridbatch",
    "save_gridbatch",
    "jcat",
    "scaled_dot_product_attention",
    "config",
    "jrand",
    "jrandn",
    "jones",
    "jzeros",
    "jempty",
    "volume_render",
    "gaussian_render_jagged",
    "Grid",
    "load_grid",
    "save_grid",
    "viz",
    "nn",
    "utils",
]<|MERGE_RESOLUTION|>--- conflicted
+++ resolved
@@ -56,15 +56,10 @@
         pass
 
 # isort: off
-<<<<<<< HEAD
-from . import _Cpp  # Import the module to use in jcat
+from ._Cpp import jcat as _jcat_cpp
 from ._Cpp import ConvPackBackend
-=======
-from ._Cpp import jcat as _jcat_cpp
-from ._Cpp import JaggedTensor, ConvPackBackend
->>>>>>> 163fa1fa
+from ._Cpp import scaled_dot_product_attention as _scaled_dot_product_attention_cpp
 from ._Cpp import (
-    scaled_dot_product_attention,
     config,
     volume_render,
     gaussian_render_jagged,
@@ -123,6 +118,12 @@
         raise TypeError("jcat() can only cat GridBatch or JaggedTensor")
 
 
+def scaled_dot_product_attention(
+    query: JaggedTensor, key: JaggedTensor, value: JaggedTensor, scale: float
+) -> JaggedTensor:
+    return JaggedTensor(impl=_scaled_dot_product_attention_cpp(query._impl, key._impl, value._impl, scale))
+
+
 from .version import __version__
 
 __version_info__ = tuple(map(int, __version__.split(".")))

--- conflicted
+++ resolved
@@ -1206,8 +1206,6 @@
     )
 
 
-<<<<<<< HEAD
-=======
 def to_VecNi(
     x: NumericMaxRank1,
     n: int,
@@ -1371,7 +1369,6 @@
     )
 
 
->>>>>>> d691a036
 def to_Vec3i(
     x: NumericMaxRank1,
     dtype: torch.dtype = torch.int64,

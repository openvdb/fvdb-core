--- conflicted
+++ resolved
@@ -101,14 +101,11 @@
     "GaussianSplat3d",
     "ProjectedGaussianSplats",
     "ConvolutionPlan",
-<<<<<<< HEAD
     "ProjectionType",
     "ShOrderingMode",
     "Grid",
     # JaggedTensor operations
-=======
     # Concatenation of jagged tensors or grid/grid batches
->>>>>>> d6d32513
     "jcat",
     "gcat",
     # Morton/Hilbert operations

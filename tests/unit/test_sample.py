--- conflicted
+++ resolved
@@ -23,32 +23,45 @@
 ]
 
 
-def trilinear_sample_pytorch(grid: GridBatch, p: JaggedTensor, features: JaggedTensor, is_dual: bool) -> torch.Tensor:
-    dual_features_grid = grid.write_to_dense_xyzc(features).squeeze(0).permute(3, 2, 1, 0).unsqueeze(0)
+def trilinear_sample_pytorch(
+    grid: GridBatch, p: JaggedTensor, features: JaggedTensor, is_dual: bool
+) -> torch.Tensor:
+    dual_features_grid = (
+        grid.write_to_dense_xyzc(features).squeeze(0).permute(3, 2, 1, 0).unsqueeze(0)
+    )
     p_in = p.jdata.reshape(1, 1, 1, -1, 3)  # [1, 1, 1, N, 3]
     res = (
-        torch.nn.functional.grid_sample(dual_features_grid, p_in, mode="bilinear", align_corners=is_dual)
+        torch.nn.functional.grid_sample(
+            dual_features_grid, p_in, mode="bilinear", align_corners=is_dual
+        )
         .squeeze()
         .transpose(0, 1)
     )
     return res
 
 
-def upsample_pytorch(small_features: torch.Tensor, scale: int, mode: str) -> torch.Tensor:
+def upsample_pytorch(
+    small_features: torch.Tensor, scale: int, mode: str
+) -> torch.Tensor:
     # Two differences with nn.UpsamplingBilinear:
     #   1. align_corners = True
     #   2. Boundary padding instead of zero padding.
     feat = small_features.unsqueeze(0)
     feat = torch.nn.functional.pad(feat, (1, 1, 1, 1, 1, 1), mode="constant", value=0.0)
     big_features = torch.nn.functional.interpolate(
-        feat, scale_factor=scale, mode=mode, align_corners=False if mode == "trilinear" else None
+        feat,
+        scale_factor=scale,
+        mode=mode,
+        align_corners=False if mode == "trilinear" else None,
     )
     big_features = big_features[0][:, scale:-scale, scale:-scale, scale:-scale]
 
     return big_features
 
 
-def sample_trilinear_naive(pts: JaggedTensor, corner_feats: torch.Tensor, grid: GridBatch) -> torch.Tensor:
+def sample_trilinear_naive(
+    pts: JaggedTensor, corner_feats: torch.Tensor, grid: GridBatch
+) -> torch.Tensor:
     device = corner_feats.device
     dtype = corner_feats.dtype
     feats_dim = corner_feats.shape[-1]
@@ -59,21 +72,29 @@
     grid_pts = grid.world_to_grid(pts).jdata
     nearest_ijk = torch.floor(grid_pts)
 
-    offsets = torch.tensor(list(itertools.product([0, 1], [0, 1], [0, 1])), device=device, dtype=torch.long)
+    offsets = torch.tensor(
+        list(itertools.product([0, 1], [0, 1], [0, 1])), device=device, dtype=torch.long
+    )
 
     nearest_ijk = nearest_ijk.unsqueeze(1).long() + offsets.unsqueeze(0)
-    unique_ijk, ijk_idx = torch.unique(nearest_ijk.reshape(-1, 3), dim=0, return_inverse=True)
-    corner_feats_indices = grid.ijk_to_index(JaggedTensor(nearest_ijk.reshape(-1, 3))).jdata.reshape(-1, 8)
+    unique_ijk, ijk_idx = torch.unique(
+        nearest_ijk.reshape(-1, 3), dim=0, return_inverse=True
+    )
+    corner_feats_indices = grid.ijk_to_index(
+        JaggedTensor(nearest_ijk.reshape(-1, 3))
+    ).jdata.reshape(-1, 8)
     sel_corner_feats = corner_feats[corner_feats_indices]
-<<<<<<< HEAD
-    sel_corner_feats[~grid.coords_in_grid(JaggedTensor(nearest_ijk.reshape(-1, 3))).jdata.reshape(-1, 8)] = 0.0
-=======
-    sel_corner_feats[~grid.coords_in_grid(nearest_ijk.reshape(-1, 3)).jdata.reshape(-1, 8)] = 0.0
->>>>>>> 782cc64a
+    sel_corner_feats[
+        ~grid.coords_in_grid(JaggedTensor(nearest_ijk.reshape(-1, 3))).jdata.reshape(
+            -1, 8
+        )
+    ] = 0.0
     uvws = torch.abs(grid_pts.unsqueeze(1) - nearest_ijk.to(pts.dtype))
 
     trilinear_weights = torch.prod(1.0 - uvws, dim=-1)
-    interpolated_feats = trilinear_weights.unsqueeze(-1) * sel_corner_feats.to(pts.dtype)
+    interpolated_feats = trilinear_weights.unsqueeze(-1) * sel_corner_feats.to(
+        pts.dtype
+    )
     return torch.sum(interpolated_feats, dim=1).to(dtype)
 
 
@@ -87,7 +108,9 @@
     return m1 * b1 + m2 * b2 + m3 * b3
 
 
-def sample_bezier_naive(pts: JaggedTensor, corner_feats: torch.Tensor, grid: GridBatch) -> torch.Tensor:
+def sample_bezier_naive(
+    pts: JaggedTensor, corner_feats: torch.Tensor, grid: GridBatch
+) -> torch.Tensor:
     device = corner_feats.device
     dtype = corner_feats.dtype
     feats_dim = corner_feats.shape[-1]
@@ -98,24 +121,34 @@
     grid_pts = grid.world_to_grid(pts).jdata
     nearest_ijk = torch.round(grid_pts)
 
-    offsets = torch.tensor(list(itertools.product([-1, 0, 1], [-1, 0, 1], [-1, 0, 1])), device=device, dtype=torch.long)
+    offsets = torch.tensor(
+        list(itertools.product([-1, 0, 1], [-1, 0, 1], [-1, 0, 1])),
+        device=device,
+        dtype=torch.long,
+    )
 
     nearest_ijk = nearest_ijk.unsqueeze(1).long() + offsets.unsqueeze(0)
-    unique_ijk, ijk_idx = torch.unique(nearest_ijk.reshape(-1, 3), dim=0, return_inverse=True)
-    corner_feats_indices = grid.ijk_to_index(JaggedTensor(nearest_ijk.reshape(-1, 3))).jdata.reshape(-1, 27)
+    unique_ijk, ijk_idx = torch.unique(
+        nearest_ijk.reshape(-1, 3), dim=0, return_inverse=True
+    )
+    corner_feats_indices = grid.ijk_to_index(
+        JaggedTensor(nearest_ijk.reshape(-1, 3))
+    ).jdata.reshape(-1, 27)
     sel_corner_feats = corner_feats[corner_feats_indices]
-<<<<<<< HEAD
-    sel_corner_feats[~grid.coords_in_grid(JaggedTensor(nearest_ijk.reshape(-1, 3))).jdata.reshape(-1, 27)] = 0.0
-=======
-    sel_corner_feats[~grid.coords_in_grid(nearest_ijk.reshape(-1, 3)).jdata.reshape(-1, 27)] = 0.0
->>>>>>> 782cc64a
+    sel_corner_feats[
+        ~grid.coords_in_grid(JaggedTensor(nearest_ijk.reshape(-1, 3))).jdata.reshape(
+            -1, 27
+        )
+    ] = 0.0
     bz_dir = _bezier(nearest_ijk.to(pts.dtype) - grid_pts.unsqueeze(1))
     bz_weights = torch.prod(bz_dir, dim=-1)
     interpolated_feats = bz_weights.unsqueeze(-1) * sel_corner_feats.to(pts.dtype)
     return torch.sum(interpolated_feats, dim=1).to(dtype)
 
 
-def splat_trilinear_naive(pts: JaggedTensor, feats: torch.Tensor, grid: GridBatch) -> torch.Tensor:
+def splat_trilinear_naive(
+    pts: JaggedTensor, feats: torch.Tensor, grid: GridBatch
+) -> torch.Tensor:
     device = feats.device
     dtype = feats.dtype
     feats_dim = feats.shape[-1]
@@ -141,27 +174,33 @@
     )
 
     nearest_ijk = nearest_ijk.unsqueeze(1).long() + offsets.unsqueeze(0)
-    unique_ijk, ijk_idx = torch.unique(nearest_ijk.reshape(-1, 3), dim=0, return_inverse=True)
+    unique_ijk, ijk_idx = torch.unique(
+        nearest_ijk.reshape(-1, 3), dim=0, return_inverse=True
+    )
     unique_ijk = unique_ijk
     uvws = torch.abs(grid_pts.unsqueeze(1) - nearest_ijk.to(pts.dtype))
 
     trilinear_weights = torch.prod(1.0 - uvws, dim=-1)
     interpolated_feats = trilinear_weights.unsqueeze(-1) * feats.unsqueeze(-2)
-    sum_interpolated_feats = torch.zeros((unique_ijk.shape[0], feats_dim), device=device, dtype=pts.dtype)
-    sum_interpolated_feats.index_add_(0, ijk_idx, interpolated_feats.reshape(-1, feats_dim))
-    output = torch.zeros((grid.ijk.jdata.shape[0], feats_dim), device=device, dtype=dtype)
-<<<<<<< HEAD
+    sum_interpolated_feats = torch.zeros(
+        (unique_ijk.shape[0], feats_dim), device=device, dtype=pts.dtype
+    )
+    sum_interpolated_feats.index_add_(
+        0, ijk_idx, interpolated_feats.reshape(-1, feats_dim)
+    )
+    output = torch.zeros(
+        (grid.ijk.jdata.shape[0], feats_dim), device=device, dtype=dtype
+    )
     mask = grid.coords_in_grid(JaggedTensor(unique_ijk)).jdata
-=======
-    mask = grid.coords_in_grid(unique_ijk).jdata
->>>>>>> 782cc64a
     sum_interpolated_feats = sum_interpolated_feats[mask]
     valid_ijk = grid.ijk_to_index(unique_ijk[mask]).jdata
     output[valid_ijk] = sum_interpolated_feats.to(dtype)
     return output
 
 
-def splat_bezier_naive(pts: JaggedTensor, feats: torch.Tensor, grid: GridBatch) -> torch.Tensor:
+def splat_bezier_naive(
+    pts: JaggedTensor, feats: torch.Tensor, grid: GridBatch
+) -> torch.Tensor:
     device = feats.device
     dtype = feats.dtype
     feats_dim = feats.shape[-1]
@@ -172,22 +211,32 @@
     grid_pts = grid.world_to_grid(pts).jdata
     nearest_ijk = torch.round(grid_pts)
 
-    offsets = torch.tensor(list(itertools.product([-1, 0, 1], [-1, 0, 1], [-1, 0, 1])), device=device, dtype=torch.long)
+    offsets = torch.tensor(
+        list(itertools.product([-1, 0, 1], [-1, 0, 1], [-1, 0, 1])),
+        device=device,
+        dtype=torch.long,
+    )
 
     nearest_ijk = nearest_ijk.unsqueeze(1).long() + offsets.unsqueeze(0)
-    unique_ijk, ijk_idx = torch.unique(nearest_ijk.reshape(-1, 3), dim=0, return_inverse=True)
-    corner_feats_indices = grid.ijk_to_index(JaggedTensor(nearest_ijk.reshape(-1, 3))).jdata.reshape(-1, 27)
+    unique_ijk, ijk_idx = torch.unique(
+        nearest_ijk.reshape(-1, 3), dim=0, return_inverse=True
+    )
+    corner_feats_indices = grid.ijk_to_index(
+        JaggedTensor(nearest_ijk.reshape(-1, 3))
+    ).jdata.reshape(-1, 27)
     bz_dir = _bezier(nearest_ijk.to(pts.dtype) - grid_pts.unsqueeze(1))
     bz_weights = torch.prod(bz_dir, dim=-1)
     interpolated_feats = bz_weights.unsqueeze(-1) * feats.unsqueeze(-2).to(pts.dtype)
-    sum_interpolated_feats = torch.zeros((unique_ijk.shape[0], feats_dim), device=device, dtype=pts.dtype)
-    sum_interpolated_feats.index_add_(0, ijk_idx, interpolated_feats.reshape(-1, feats_dim))
-    output = torch.zeros((grid.ijk.jdata.shape[0], feats_dim), device=device, dtype=dtype)
-<<<<<<< HEAD
+    sum_interpolated_feats = torch.zeros(
+        (unique_ijk.shape[0], feats_dim), device=device, dtype=pts.dtype
+    )
+    sum_interpolated_feats.index_add_(
+        0, ijk_idx, interpolated_feats.reshape(-1, feats_dim)
+    )
+    output = torch.zeros(
+        (grid.ijk.jdata.shape[0], feats_dim), device=device, dtype=dtype
+    )
     mask = grid.coords_in_grid(JaggedTensor(unique_ijk)).jdata
-=======
-    mask = grid.coords_in_grid(unique_ijk).jdata
->>>>>>> 782cc64a
     sum_interpolated_feats = sum_interpolated_feats[mask]
     valid_ijk = grid.ijk_to_index(unique_ijk[mask]).jdata
     output[valid_ijk] = sum_interpolated_feats.to(dtype)
@@ -221,13 +270,19 @@
         assert primal_features.grad is not None
         gv = primal_features.grad.clone()
         primal_features.grad.zero_()
-        fp = trilinear_sample_pytorch(grid, p, JaggedTensor(primal_features), is_dual=False)
+        fp = trilinear_sample_pytorch(
+            grid, p, JaggedTensor(primal_features), is_dual=False
+        )
         fp.backward(grad_out)
         gp = primal_features.grad.clone()
 
-        self.assertTrue(torch.allclose(fv, fp, atol=atol, rtol=rtol), f"Max error is {torch.max(torch.abs(fv - fp))}")
-        self.assertTrue(
-            torch.allclose(gv, gp, atol=atol, rtol=rtol), f"Max grad error is {torch.max(torch.abs(gv - gp))}"
+        self.assertTrue(
+            torch.allclose(fv, fp, atol=atol, rtol=rtol),
+            f"Max error is {torch.max(torch.abs(fv - fp))}",
+        )
+        self.assertTrue(
+            torch.allclose(gv, gp, atol=atol, rtol=rtol),
+            f"Max grad error is {torch.max(torch.abs(gv - gp))}",
         )
 
         # Dual
@@ -239,13 +294,19 @@
         assert dual_features.grad is not None
         gv = dual_features.grad.clone()
         dual_features.grad.zero_()
-        fp = trilinear_sample_pytorch(grid_d, p, JaggedTensor(dual_features), is_dual=True)
+        fp = trilinear_sample_pytorch(
+            grid_d, p, JaggedTensor(dual_features), is_dual=True
+        )
         fp.backward(grad_out)
         gp = dual_features.grad.clone()
 
-        self.assertTrue(torch.allclose(fv, fp, atol=atol, rtol=rtol), f"Max error is {torch.max(torch.abs(fv - fp))}")
-        self.assertTrue(
-            torch.allclose(gv, gp, atol=atol, rtol=rtol), f"Max grad error is {torch.max(torch.abs(gv - gp))}"
+        self.assertTrue(
+            torch.allclose(fv, fp, atol=atol, rtol=rtol),
+            f"Max error is {torch.max(torch.abs(fv - fp))}",
+        )
+        self.assertTrue(
+            torch.allclose(gv, gp, atol=atol, rtol=rtol),
+            f"Max grad error is {torch.max(torch.abs(gv - gp))}",
         )
 
     @parameterized.expand(all_device_dtype_combos)
@@ -269,13 +330,21 @@
 
         small_features = torch.rand((1, nvox, nvox, nvox), device=device, dtype=dtype)
         small_features.requires_grad = True
-        small_features_vdb = grid.read_from_dense_xyzc(small_features.permute(3, 2, 1, 0).contiguous().unsqueeze(0))
+        small_features_vdb = grid.read_from_dense_xyzc(
+            small_features.permute(3, 2, 1, 0).contiguous().unsqueeze(0)
+        )
 
         grid_big = grid.refined_grid(scale)
         big_pos = grid_big.grid_to_world(grid_big.ijk.type(dtype)).jdata
         self.assertEqual(big_pos.dtype, dtype)
-        big_features_vdb = grid.sample_trilinear(JaggedTensor(big_pos), small_features_vdb).jdata
-        fv = grid_big.write_to_dense_xyzc(JaggedTensor(big_features_vdb)).squeeze(0).permute(3, 2, 1, 0)
+        big_features_vdb = grid.sample_trilinear(
+            JaggedTensor(big_pos), small_features_vdb
+        ).jdata
+        fv = (
+            grid_big.write_to_dense_xyzc(JaggedTensor(big_features_vdb))
+            .squeeze(0)
+            .permute(3, 2, 1, 0)
+        )
         grad_out = torch.rand_like(fv) + 0.1
         fv.backward(grad_out)
         assert small_features.grad is not None
@@ -288,15 +357,25 @@
         gp = small_features.grad.clone()
         small_features.grad.zero_()
 
-        self.assertTrue(torch.allclose(fv, fp, atol=atol, rtol=rtol), f"Max error is {torch.max(torch.abs(fv - fp))}")
-        self.assertTrue(
-            torch.allclose(gv, gp, atol=atol, rtol=rtol), f"Max grad error is {torch.max(torch.abs(gv - gp))}"
-        )
-        small_features_vdb = grid.read_from_dense_xyzc(small_features.permute(3, 2, 1, 0).contiguous().unsqueeze(0))
+        self.assertTrue(
+            torch.allclose(fv, fp, atol=atol, rtol=rtol),
+            f"Max error is {torch.max(torch.abs(fv - fp))}",
+        )
+        self.assertTrue(
+            torch.allclose(gv, gp, atol=atol, rtol=rtol),
+            f"Max grad error is {torch.max(torch.abs(gv - gp))}",
+        )
+        small_features_vdb = grid.read_from_dense_xyzc(
+            small_features.permute(3, 2, 1, 0).contiguous().unsqueeze(0)
+        )
         grid_big = grid.refined_grid(scale)
         big_pos = grid_big.grid_to_world(grid_big.ijk.type(dtype)).jdata
         big_features_vdb, _ = grid.refine(scale, small_features_vdb, fine_grid=grid_big)
-        fv = grid_big.write_to_dense_xyzc(big_features_vdb).squeeze(0).permute(3, 2, 1, 0)
+        fv = (
+            grid_big.write_to_dense_xyzc(big_features_vdb)
+            .squeeze(0)
+            .permute(3, 2, 1, 0)
+        )
         fv.backward(grad_out)
         gv = small_features.grad.clone()
         small_features.grad.zero_()
@@ -305,9 +384,13 @@
         fp.backward(grad_out)
         gp = small_features.grad.clone()
 
-        self.assertTrue(torch.allclose(fv, fp, atol=atol, rtol=rtol), f"Max error is {torch.max(torch.abs(fv - fp))}")
-        self.assertTrue(
-            torch.allclose(gv, gp, atol=atol, rtol=rtol), f"Max grad error is {torch.max(torch.abs(gv - gp))}"
+        self.assertTrue(
+            torch.allclose(fv, fp, atol=atol, rtol=rtol),
+            f"Max error is {torch.max(torch.abs(fv - fp))}",
+        )
+        self.assertTrue(
+            torch.allclose(gv, gp, atol=atol, rtol=rtol),
+            f"Max grad error is {torch.max(torch.abs(gv - gp))}",
         )
 
     @parameterized.expand(all_device_dtype_combos)
@@ -335,9 +418,13 @@
         fp.backward(grad_out)
         gp = primal_features.grad.clone()
         primal_features.grad.zero_()
-        self.assertTrue(torch.allclose(fv, fp, atol=atol, rtol=rtol), f"Max error is {torch.max(torch.abs(fv - fp))}")
-        self.assertTrue(
-            torch.allclose(gv, gp, atol=atol, rtol=rtol), f"Max grad error is {torch.max(torch.abs(gv - gp))}"
+        self.assertTrue(
+            torch.allclose(fv, fp, atol=atol, rtol=rtol),
+            f"Max error is {torch.max(torch.abs(fv - fp))}",
+        )
+        self.assertTrue(
+            torch.allclose(gv, gp, atol=atol, rtol=rtol),
+            f"Max grad error is {torch.max(torch.abs(gv - gp))}",
         )
 
         # Dual
@@ -352,9 +439,13 @@
         fp = sample_trilinear_naive(p, dual_features, grid_d)
         fp.backward(grad_out)
         gp = dual_features.grad.clone()
-        self.assertTrue(torch.allclose(fv, fp, atol=atol, rtol=rtol), f"Max error is {torch.max(torch.abs(fv - fp))}")
-        self.assertTrue(
-            torch.allclose(gv, gp, atol=atol, rtol=rtol), f"Max grad error is {torch.max(torch.abs(gv - gp))}"
+        self.assertTrue(
+            torch.allclose(fv, fp, atol=atol, rtol=rtol),
+            f"Max error is {torch.max(torch.abs(fv - fp))}",
+        )
+        self.assertTrue(
+            torch.allclose(gv, gp, atol=atol, rtol=rtol),
+            f"Max grad error is {torch.max(torch.abs(gv - gp))}",
         )
 
     @parameterized.expand(all_device_dtype_combos)
@@ -385,10 +476,12 @@
         gp = primal_features.grad.clone()
         primal_features.grad.zero_()
         self.assertTrue(
-            torch.allclose(fv.jdata, fp, atol=atol, rtol=rtol), f"Max error is {torch.max(torch.abs(fv.jdata - fp))}"
-        )
-        self.assertTrue(
-            torch.allclose(gv, gp, atol=atol, rtol=rtol), f"Max grad error is {torch.max(torch.abs(gv - gp))}"
+            torch.allclose(fv.jdata, fp, atol=atol, rtol=rtol),
+            f"Max error is {torch.max(torch.abs(fv.jdata - fp))}",
+        )
+        self.assertTrue(
+            torch.allclose(gv, gp, atol=atol, rtol=rtol),
+            f"Max grad error is {torch.max(torch.abs(gv - gp))}",
         )
 
         # Dual
@@ -404,10 +497,12 @@
         fp.backward(grad_out)
         gp = dual_features.grad.clone()
         self.assertTrue(
-            torch.allclose(fv.jdata, fp, atol=atol, rtol=rtol), f"Max error is {torch.max(torch.abs(fv.jdata - fp))}"
-        )
-        self.assertTrue(
-            torch.allclose(gv, gp, atol=atol, rtol=rtol), f"Max grad error is {torch.max(torch.abs(gv - gp))}"
+            torch.allclose(fv.jdata, fp, atol=atol, rtol=rtol),
+            f"Max error is {torch.max(torch.abs(fv.jdata - fp))}",
+        )
+        self.assertTrue(
+            torch.allclose(gv, gp, atol=atol, rtol=rtol),
+            f"Max grad error is {torch.max(torch.abs(gv - gp))}",
         )
 
     @parameterized.expand(all_device_dtype_combos)
@@ -423,7 +518,9 @@
             g_atol = 1e-5
             g_rtol = 1e-8
 
-        grid, grid_d, p = make_grid_batch_and_jagged_point_data(device, dtype, include_boundary_points=True)
+        grid, grid_d, p = make_grid_batch_and_jagged_point_data(
+            device, dtype, include_boundary_points=True
+        )
 
         p.requires_grad = True
         # Primal
@@ -442,10 +539,12 @@
         primal_features.grad.zero_()
 
         self.assertTrue(
-            torch.allclose(fv, fp, atol=f_atol, rtol=f_rtol), f"Max error is {torch.max(torch.abs(fv - fp))}"
-        )
-        self.assertTrue(
-            torch.allclose(gv, gp, atol=g_atol, rtol=g_rtol), f"Max grad error is {torch.max(torch.abs(gv - gp))}"
+            torch.allclose(fv, fp, atol=f_atol, rtol=f_rtol),
+            f"Max error is {torch.max(torch.abs(fv - fp))}",
+        )
+        self.assertTrue(
+            torch.allclose(gv, gp, atol=g_atol, rtol=g_rtol),
+            f"Max grad error is {torch.max(torch.abs(gv - gp))}",
         )
 
         # Dual
@@ -464,10 +563,12 @@
         dual_features.grad.zero_()
 
         self.assertTrue(
-            torch.allclose(fv, fp, atol=f_atol, rtol=f_rtol), f"Max error is {torch.max(torch.abs(fv - fp))}"
-        )
-        self.assertTrue(
-            torch.allclose(gv, gp, atol=g_atol, rtol=g_rtol), f"Max grad error is {torch.max(torch.abs(gv - gp))}"
+            torch.allclose(fv, fp, atol=f_atol, rtol=f_rtol),
+            f"Max error is {torch.max(torch.abs(fv - fp))}",
+        )
+        self.assertTrue(
+            torch.allclose(gv, gp, atol=g_atol, rtol=g_rtol),
+            f"Max grad error is {torch.max(torch.abs(gv - gp))}",
         )
 
     @parameterized.expand(all_device_dtype_combos)
@@ -483,7 +584,9 @@
             g_atol = 1e-5
             g_rtol = 1e-8
 
-        grid, grid_d, p = make_grid_batch_and_jagged_point_data(device, dtype, include_boundary_points=True)
+        grid, grid_d, p = make_grid_batch_and_jagged_point_data(
+            device, dtype, include_boundary_points=True
+        )
 
         p.requires_grad = True
         # Primal
@@ -503,10 +606,12 @@
         primal_features.grad.zero_()
 
         self.assertTrue(
-            torch.allclose(fv, fp, atol=f_atol, rtol=f_rtol), f"Max error is {torch.max(torch.abs(fv - fp))}"
-        )
-        self.assertTrue(
-            torch.allclose(gv, gp, atol=g_atol, rtol=g_rtol), f"Max grad error is {torch.max(torch.abs(gv - gp))}"
+            torch.allclose(fv, fp, atol=f_atol, rtol=f_rtol),
+            f"Max error is {torch.max(torch.abs(fv - fp))}",
+        )
+        self.assertTrue(
+            torch.allclose(gv, gp, atol=g_atol, rtol=g_rtol),
+            f"Max grad error is {torch.max(torch.abs(gv - gp))}",
         )
 
         # Dual
@@ -526,10 +631,12 @@
         dual_features.grad.zero_()
 
         self.assertTrue(
-            torch.allclose(fv, fp, atol=f_atol, rtol=f_rtol), f"Max error is {torch.max(torch.abs(fv - fp))}"
-        )
-        self.assertTrue(
-            torch.allclose(gv, gp, atol=g_atol, rtol=g_rtol), f"Max grad error is {torch.max(torch.abs(gv - gp))}"
+            torch.allclose(fv, fp, atol=f_atol, rtol=f_rtol),
+            f"Max error is {torch.max(torch.abs(fv - fp))}",
+        )
+        self.assertTrue(
+            torch.allclose(gv, gp, atol=g_atol, rtol=g_rtol),
+            f"Max grad error is {torch.max(torch.abs(gv - gp))}",
         )
 
     @parameterized.expand(all_device_dtype_combos)
@@ -558,9 +665,13 @@
         assert primal_features.grad is not None
         gp = primal_features.grad.clone()
 
-        self.assertTrue(torch.allclose(fv, fp, atol=atol, rtol=rtol), f"Max error is {torch.max(torch.abs(fv - fp))}")
-        self.assertTrue(
-            torch.allclose(gv, gp, atol=atol, rtol=rtol), f"Max grad error is {torch.max(torch.abs(gv - gp))}"
+        self.assertTrue(
+            torch.allclose(fv, fp, atol=atol, rtol=rtol),
+            f"Max error is {torch.max(torch.abs(fv - fp))}",
+        )
+        self.assertTrue(
+            torch.allclose(gv, gp, atol=atol, rtol=rtol),
+            f"Max grad error is {torch.max(torch.abs(gv - gp))}",
         )
 
         # Dual
@@ -577,9 +688,13 @@
         fp.backward(grad_out)
         gp = dual_features.grad.clone()
 
-        self.assertTrue(torch.allclose(fv, fp, atol=atol, rtol=rtol), f"Max error is {torch.max(torch.abs(fv - fp))}")
-        self.assertTrue(
-            torch.allclose(gv, gp, atol=atol, rtol=rtol), f"Max grad error is {torch.max(torch.abs(gv - gp))}"
+        self.assertTrue(
+            torch.allclose(fv, fp, atol=atol, rtol=rtol),
+            f"Max error is {torch.max(torch.abs(fv - fp))}",
+        )
+        self.assertTrue(
+            torch.allclose(gv, gp, atol=atol, rtol=rtol),
+            f"Max grad error is {torch.max(torch.abs(gv - gp))}",
         )
 
     @parameterized.expand(all_device_dtype_combos)
@@ -609,9 +724,13 @@
         assert primal_features.grad is not None
         gp = primal_features.grad.clone()
 
-        self.assertTrue(torch.allclose(fv, fp, atol=atol, rtol=rtol), f"Max error is {torch.max(torch.abs(fv - fp))}")
-        self.assertTrue(
-            torch.allclose(gv, gp, atol=atol, rtol=rtol), f"Max grad error is {torch.max(torch.abs(gv - gp))}"
+        self.assertTrue(
+            torch.allclose(fv, fp, atol=atol, rtol=rtol),
+            f"Max error is {torch.max(torch.abs(fv - fp))}",
+        )
+        self.assertTrue(
+            torch.allclose(gv, gp, atol=atol, rtol=rtol),
+            f"Max grad error is {torch.max(torch.abs(gv - gp))}",
         )
 
         # Dual
@@ -629,9 +748,13 @@
         fp.backward(grad_out)
         gp = dual_features.grad.clone()
 
-        self.assertTrue(torch.allclose(fv, fp, atol=atol, rtol=rtol), f"Max error is {torch.max(torch.abs(fv - fp))}")
-        self.assertTrue(
-            torch.allclose(gv, gp, atol=atol, rtol=rtol), f"Max grad error is {torch.max(torch.abs(gv - gp))}"
+        self.assertTrue(
+            torch.allclose(fv, fp, atol=atol, rtol=rtol),
+            f"Max error is {torch.max(torch.abs(fv - fp))}",
+        )
+        self.assertTrue(
+            torch.allclose(gv, gp, atol=atol, rtol=rtol),
+            f"Max grad error is {torch.max(torch.abs(gv - gp))}",
         )
 
     @parameterized.expand(all_device_dtype_combos)
@@ -647,7 +770,9 @@
             g_atol = 1e-5
             g_rtol = 1e-8
 
-        grid, grid_d, p = make_grid_batch_and_jagged_point_data(device, dtype, include_boundary_points=True, expand=1)
+        grid, grid_d, p = make_grid_batch_and_jagged_point_data(
+            device, dtype, include_boundary_points=True, expand=1
+        )
 
         # Primal
         primal_features = torch.rand((grid.total_voxels, 4), device=device, dtype=dtype)
@@ -665,10 +790,12 @@
         gp = primal_features.grad.clone()
 
         self.assertTrue(
-            torch.allclose(fv, fp, atol=f_atol, rtol=f_rtol), f"Max error is {torch.max(torch.abs(fv - fp))}"
-        )
-        self.assertTrue(
-            torch.allclose(gv, gp, atol=g_atol, rtol=g_rtol), f"Max grad error is {torch.max(torch.abs(gv - gp))}"
+            torch.allclose(fv, fp, atol=f_atol, rtol=f_rtol),
+            f"Max error is {torch.max(torch.abs(fv - fp))}",
+        )
+        self.assertTrue(
+            torch.allclose(gv, gp, atol=g_atol, rtol=g_rtol),
+            f"Max grad error is {torch.max(torch.abs(gv - gp))}",
         )
 
         # Dual
@@ -686,10 +813,12 @@
         gp = dual_features.grad.clone()
 
         self.assertTrue(
-            torch.allclose(fv, fp, atol=f_atol, rtol=f_rtol), f"Max error is {torch.max(torch.abs(fv - fp))}"
-        )
-        self.assertTrue(
-            torch.allclose(gv, gp, atol=g_atol, rtol=g_rtol), f"Max grad error is {torch.max(torch.abs(gv - gp))}"
+            torch.allclose(fv, fp, atol=f_atol, rtol=f_rtol),
+            f"Max error is {torch.max(torch.abs(fv - fp))}",
+        )
+        self.assertTrue(
+            torch.allclose(gv, gp, atol=g_atol, rtol=g_rtol),
+            f"Max grad error is {torch.max(torch.abs(gv - gp))}",
         )
 
     @parameterized.expand(all_device_dtype_combos)
@@ -705,7 +834,9 @@
             g_atol = 1e-5
             g_rtol = 1e-8
 
-        grid, grid_d, p = make_grid_batch_and_jagged_point_data(device, dtype, include_boundary_points=True, expand=1)
+        grid, grid_d, p = make_grid_batch_and_jagged_point_data(
+            device, dtype, include_boundary_points=True, expand=1
+        )
 
         # Primal
         primal_features = torch.rand((grid.total_voxels, 4), device=device, dtype=dtype)
@@ -724,10 +855,12 @@
         gp = primal_features.grad.clone()
 
         self.assertTrue(
-            torch.allclose(fv, fp, atol=f_atol, rtol=f_rtol), f"Max error is {torch.max(torch.abs(fv - fp))}"
-        )
-        self.assertTrue(
-            torch.allclose(gv, gp, atol=g_atol, rtol=g_rtol), f"Max grad error is {torch.max(torch.abs(gv - gp))}"
+            torch.allclose(fv, fp, atol=f_atol, rtol=f_rtol),
+            f"Max error is {torch.max(torch.abs(fv - fp))}",
+        )
+        self.assertTrue(
+            torch.allclose(gv, gp, atol=g_atol, rtol=g_rtol),
+            f"Max grad error is {torch.max(torch.abs(gv - gp))}",
         )
 
         # Dual
@@ -746,10 +879,12 @@
         gp = dual_features.grad.clone()
 
         self.assertTrue(
-            torch.allclose(fv, fp, atol=f_atol, rtol=f_rtol), f"Max error is {torch.max(torch.abs(fv - fp))}"
-        )
-        self.assertTrue(
-            torch.allclose(gv, gp, atol=g_atol, rtol=g_rtol), f"Max grad error is {torch.max(torch.abs(gv - gp))}"
+            torch.allclose(fv, fp, atol=f_atol, rtol=f_rtol),
+            f"Max error is {torch.max(torch.abs(fv - fp))}",
+        )
+        self.assertTrue(
+            torch.allclose(gv, gp, atol=g_atol, rtol=g_rtol),
+            f"Max grad error is {torch.max(torch.abs(gv - gp))}",
         )
 
     @parameterized.expand(all_device_dtype_combos)
@@ -765,9 +900,13 @@
             gatol = 1e-5
             grtol = 1e-8
 
-        grid, grid_d, p = make_grid_batch_and_jagged_point_data(device, dtype, include_boundary_points=True, expand=1)
-
-        points_data = torch.randn(p.jdata.shape[0], 7, device=device, dtype=dtype, requires_grad=True)
+        grid, grid_d, p = make_grid_batch_and_jagged_point_data(
+            device, dtype, include_boundary_points=True, expand=1
+        )
+
+        points_data = torch.randn(
+            p.jdata.shape[0], 7, device=device, dtype=dtype, requires_grad=True
+        )
 
         fv = grid.splat_trilinear(p, JaggedTensor(points_data)).jdata
         grad_out = torch.rand_like(fv)
@@ -780,8 +919,14 @@
         fp.backward(grad_out)
         assert points_data.grad is not None
         gp = points_data.grad.clone()
-        self.assertTrue(torch.allclose(fv, fp, atol=fatol, rtol=frtol), f"Max error is {torch.max(torch.abs(fv - fp))}")
-        self.assertTrue(torch.allclose(gv, gp, atol=gatol, rtol=grtol), f"Max error is {torch.max(torch.abs(gv - gp))}")
+        self.assertTrue(
+            torch.allclose(fv, fp, atol=fatol, rtol=frtol),
+            f"Max error is {torch.max(torch.abs(fv - fp))}",
+        )
+        self.assertTrue(
+            torch.allclose(gv, gp, atol=gatol, rtol=grtol),
+            f"Max error is {torch.max(torch.abs(gv - gp))}",
+        )
 
     @parameterized.expand(all_device_dtype_combos)
     def test_splat_bezier_vs_brute(self, device, dtype):
@@ -796,9 +941,13 @@
             gatol = 1e-5
             grtol = 1e-8
 
-        grid, grid_d, p = make_grid_batch_and_jagged_point_data(device, dtype, include_boundary_points=True, expand=1)
-
-        points_data = torch.randn(p.jdata.shape[0], 7, device=device, dtype=dtype, requires_grad=True)
+        grid, grid_d, p = make_grid_batch_and_jagged_point_data(
+            device, dtype, include_boundary_points=True, expand=1
+        )
+
+        points_data = torch.randn(
+            p.jdata.shape[0], 7, device=device, dtype=dtype, requires_grad=True
+        )
 
         fv = grid.splat_bezier(p, JaggedTensor(points_data)).jdata
         grad_out = torch.rand_like(fv)
@@ -811,8 +960,14 @@
         fp.backward(grad_out)
         assert points_data.grad is not None
         gp = points_data.grad.clone()
-        self.assertTrue(torch.allclose(fv, fp, atol=fatol, rtol=frtol), f"Max error is {torch.max(torch.abs(fv - fp))}")
-        self.assertTrue(torch.allclose(gv, gp, atol=gatol, rtol=grtol), f"Max error is {torch.max(torch.abs(gv - gp))}")
+        self.assertTrue(
+            torch.allclose(fv, fp, atol=fatol, rtol=frtol),
+            f"Max error is {torch.max(torch.abs(fv - fp))}",
+        )
+        self.assertTrue(
+            torch.allclose(gv, gp, atol=gatol, rtol=grtol),
+            f"Max error is {torch.max(torch.abs(gv - gp))}",
+        )
 
 
 if __name__ == "__main__":

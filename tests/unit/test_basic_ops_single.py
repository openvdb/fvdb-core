# Copyright Contributors to the OpenVDB Project
# SPDX-License-Identifier: Apache-2.0
#
import itertools
import pickle
import unittest

import fvdb.nn as fvnn
import numpy as np
import torch
from fvdb.utils.tests import (
    dtype_to_atol,
    expand_tests,
    make_dense_grid_and_point_data,
    make_grid_and_point_data,
)
from parameterized import parameterized

import fvdb
from fvdb import Grid, JaggedTensor

all_device_dtype_combos = [
    ["cuda", torch.float16],
    ["cpu", torch.float32],
    ["cuda", torch.float32],
    ["cpu", torch.float64],
    ["cuda", torch.float64],
]

bfloat16_combos = [["cuda", torch.bfloat16]]


class TestBasicOpsSingle(unittest.TestCase):
    def setUp(self):
        torch.random.manual_seed(0)
        np.random.seed(0)
        pass

    @parameterized.expand(["cpu", "cuda"])
    def test_dilate_grid(self, device):
        def get_points(npc: int, device: torch.device | str) -> torch.Tensor:
            return torch.randn((npc, 3), dtype=torch.float32, device=device, requires_grad=False)

        vxl_size = 0.4
        npc = int(torch.randint(low=0, high=1000, size=(1,), device=device).cpu().item())
        plist = get_points(npc, device)
        grid = Grid.from_points(plist, voxel_size=[vxl_size] * 3, device=device)

        d_amt = 2
        dilated_grid = grid.dilated_grid(d_amt)

        ijk = grid.ijk
        if ijk.numel == 0:
            expected_ijk = ijk
        else:
            dilated_ijk = torch.cat(
                [
                    ijk + torch.tensor([[a, b, c]]).to(ijk)
                    for (a, b, c) in itertools.product(range(-d_amt, d_amt + 1), repeat=3)
                ],
                dim=0,
            )
            expected_ijk = dilated_ijk

        expected_grid = Grid.from_ijk(
            expected_ijk,
            voxel_size=grid.voxel_size,
            origin=grid.origin,
            device=device,
        )

        self.assertTrue(torch.equal(dilated_grid.ijk, expected_grid.ijk))

    @parameterized.expand(["cpu", "cuda"])
    def test_merge_grids(self, device):
        def get_points(npc: int, device: torch.device | str) -> torch.Tensor:
            return torch.randn((npc, 3), dtype=torch.float32, device=device, requires_grad=False)

        vxl_size = 0.4
        npc = int(torch.randint(low=0, high=1000, size=(1,), device=device).cpu().item())
        plist = get_points(npc, device)
        grid1 = Grid.from_points(plist, voxel_size=[vxl_size] * 3, device=device)

        npc = int(torch.randint(low=0, high=1000, size=(1,), device=device).cpu().item())
        plist = get_points(npc, device)
        grid2 = Grid.from_points(plist, voxel_size=[vxl_size] * 3, device=device)

        merged_grid = grid1.merged_grid(grid2)
        ijk1 = grid1.ijk
        ijk2 = grid2.ijk
        expected_ijk = torch.cat([ijk1, ijk2])

        expected_grid = Grid.from_ijk(
            expected_ijk,
            voxel_size=grid1.voxel_size,
            origin=grid1.origin,
            device=device,
        )

        self.assertTrue(torch.equal(merged_grid.ijk, expected_grid.ijk))

    @parameterized.expand(["cpu", "cuda"])
    def test_prune_grids(self, device):
        def get_points(npc: int, device: torch.device | str) -> torch.Tensor:
            return torch.randn((npc, 3), dtype=torch.float32, device=device, requires_grad=False)

        vxl_size = 0.4
        npc = int(torch.randint(low=0, high=1000, size=(1,), device=device).cpu().item())
        plist = get_points(npc, device)
        grid = Grid.from_points(plist, voxel_size=[vxl_size] * 3, device=device)

        mask = torch.rand(grid.num_voxels, device=device) > 0.5

        pruned_grid = grid.pruned_grid(mask)
        ijk = grid.ijk
        expected_ijk = ijk[mask]

        expected_grid = Grid.from_ijk(
            expected_ijk,
            voxel_size=grid.voxel_size,
            origin=grid.origin,
            device=device,
        )

        self.assertTrue(torch.equal(pruned_grid.ijk, expected_grid.ijk))

    @parameterized.expand(["cpu", "cuda"])
    def test_prune_grids_empty(self, device):
        def get_points(npc: int, device: torch.device | str) -> torch.Tensor:
            return torch.randn((npc, 3), dtype=torch.float32, device=device, requires_grad=False)

        vxl_size = 0.4
        npc = int(torch.randint(low=0, high=1000, size=(1,), device=device).cpu().item())
        plist = get_points(npc, device)
        grid = Grid.from_points(plist, voxel_size=[vxl_size] * 3, device=device)

        # tensor is empty
        mask = torch.zeros(grid.num_voxels, dtype=torch.bool, device=device)
        pruned_grid = grid.pruned_grid(mask)

        ijk = grid.ijk
        expected_ijk = ijk[mask]
        expected_grid = Grid.from_ijk(
            expected_ijk,
            voxel_size=grid.voxel_size,
            origin=grid.origin,
            device=device,
        )
        self.assertTrue(torch.equal(pruned_grid.ijk, expected_grid.ijk))

    @parameterized.expand(["cpu", "cuda"])
    def test_inject_grids(self, device):
        def get_points(npc: int, device: torch.device | str) -> torch.Tensor:
            return torch.randn((npc, 3), dtype=torch.float32, device=device, requires_grad=False)

        def build_random_grid(voxel_size):
            npc = int(torch.randint(low=0, high=1000, size=(1,), device=device).cpu().item())
            plist = get_points(npc, device)
            return Grid.from_points(plist, voxel_size=[vxl_size] * 3, device=device)

        vxl_size = 0.4

        grid1 = build_random_grid(vxl_size)
        grid2 = build_random_grid(vxl_size)
        grid3 = build_random_grid(vxl_size)
        grid12 = grid1.merged_grid(grid2)
        grid23 = grid2.merged_grid(grid3)

        sidecar1 = torch.rand(grid1.num_voxels, device=device)
        sidecar2 = torch.rand(grid2.num_voxels, device=device)
        sidecar3 = torch.rand(grid3.num_voxels, device=device)

        sidecar12 = torch.zeros(grid12.num_voxels, device=device)
        sidecar23 = torch.zeros(grid23.num_voxels, device=device)
        sidecar23_ref = torch.zeros(grid23.num_voxels, device=device)

        grid2.inject_to(grid23, sidecar2, sidecar23_ref)
        grid23.inject_from(grid3, sidecar3, sidecar23_ref)

        grid1.inject_to(grid12, sidecar1, sidecar12)
        grid12.inject_from(grid2, sidecar2, sidecar12)
        grid12.inject_to(grid23, sidecar12, sidecar23)
        self.assertFalse(torch.equal(sidecar23, sidecar23_ref))
        grid23.inject_from(grid3, sidecar3, sidecar23)
        self.assertTrue(torch.equal(sidecar23, sidecar23_ref))

    # @parameterized.expand(["cpu", "cuda"])
    # def test_inject_grids_multidim(self, device):
    #     def get_point_list(npc: list, device: torch.device | str) -> list[torch.Tensor]:
    #         batch_size = len(npc)
    #         plist = []
    #         for i in range(batch_size):
    #             ni = npc[i]
    #             plist.append(torch.randn((ni, 3), dtype=torch.float32, device=device, requires_grad=False))
    #         return plist

    #     def build_random_gridbatch(batch_size, voxel_size):
    #         npc = torch.randint(low=0, high=1000, size=(batch_size,), device=device).tolist()
    #         plist = get_point_list(npc, device)
    #         pc_jagged = fvdb.JaggedTensor(plist)
    #         return fvdb.gridbatch_from_points(pc_jagged, voxel_sizes=[[voxel_size] * 3] * batch_size)

    #     batch_size = 2
    #     vxl_size = 0.4

    #     grid_batch1 = build_random_gridbatch(batch_size, vxl_size)
    #     grid_batch2 = build_random_gridbatch(batch_size, vxl_size)
    #     grid_batch3 = build_random_gridbatch(batch_size, vxl_size)
    #     grid_batch12 = grid_batch1.merged_grid(grid_batch2)
    #     grid_batch23 = grid_batch2.merged_grid(grid_batch3)

    #     sidecar1 = grid_batch1.jagged_like(torch.rand(grid_batch1.total_voxels, 3, device=device))
    #     sidecar2 = grid_batch2.jagged_like(torch.rand(grid_batch2.total_voxels, 3, device=device))
    #     sidecar3 = grid_batch3.jagged_like(torch.rand(grid_batch3.total_voxels, 3, device=device))

    #     sidecar12 = grid_batch12.jagged_like(torch.zeros(grid_batch12.total_voxels, 3, device=device))
    #     sidecar23 = grid_batch23.jagged_like(torch.zeros(grid_batch23.total_voxels, 3, device=device))
    #     sidecar23_ref = grid_batch23.jagged_like(torch.zeros(grid_batch23.total_voxels, 3, device=device))

    #     # def inject_legacy(src_grid: GridBatch, dst_grid: GridBatch, src: JaggedTensor, dst: JaggedTensor):
    #     #     src_ijk = src_grid.ijk
    #     #     dst_idx = dst_grid.ijk_to_index(src_ijk)
    #     #     mask = dst_idx.jagged_like(dst_idx.jdata >= 0)
    #     #     dst_idx.jdata = dst_idx.jdata[mask.jdata]
    #     #     dst_ijk = src_ijk.jagged_like(src_ijk.jdata[mask.jdata])
    #     #     src_idx = src_grid.ijk_to_index(dst_ijk)
    #     #     dst.jdata[dst_idx.jdata] = src.jdata[src_idx.jdata]

    #     grid_batch2.inject_to(grid_batch23, sidecar2, sidecar23_ref)
    #     # inject_legacy(grid_batch2, grid_batch23, sidecar2, sidecar23_ref)
    #     grid_batch23.inject_from(grid_batch3, sidecar3, sidecar23_ref)
    #     # inject_legacy(grid_batch3, grid_batch23, sidecar3, sidecar23_ref)

    #     grid_batch1.inject_to(grid_batch12, sidecar1, sidecar12)
    #     grid_batch12.inject_from(grid_batch2, sidecar2, sidecar12)
    #     grid_batch12.inject_to(grid_batch23, sidecar12, sidecar23)
    #     self.assertFalse(torch.equal(sidecar23.jdata, sidecar23_ref.jdata))
    #     grid_batch23.inject_from(grid_batch3, sidecar3, sidecar23)
    #     self.assertTrue(torch.equal(sidecar23.jdata, sidecar23_ref.jdata))

    # @parameterized.expand(["cpu", "cuda"])
    # def test_inject_grids_multidim2(self, device):
    #     def get_point_list(npc: list, device: torch.device | str) -> list[torch.Tensor]:
    #         batch_size = len(npc)
    #         plist = []
    #         for i in range(batch_size):
    #             ni = npc[i]
    #             plist.append(torch.randn((ni, 3), dtype=torch.float32, device=device, requires_grad=False))
    #         return plist

    #     def build_random_gridbatch(batch_size, voxel_size):
    #         npc = torch.randint(low=0, high=1000, size=(batch_size,), device=device).tolist()
    #         plist = get_point_list(npc, device)
    #         pc_jagged = fvdb.JaggedTensor(plist)
    #         return fvdb.gridbatch_from_points(pc_jagged, voxel_sizes=[[voxel_size] * 3] * batch_size)

    #     batch_size = 2
    #     vxl_size = 0.4

    #     grid_batch1 = build_random_gridbatch(batch_size, vxl_size)
    #     grid_batch2 = build_random_gridbatch(batch_size, vxl_size)
    #     grid_batch3 = build_random_gridbatch(batch_size, vxl_size)
    #     grid_batch12 = grid_batch1.merged_grid(grid_batch2)
    #     grid_batch23 = grid_batch2.merged_grid(grid_batch3)

    #     sidecar1 = grid_batch1.jagged_like(torch.rand(grid_batch1.total_voxels, 3, 2, device=device))
    #     sidecar2 = grid_batch2.jagged_like(torch.rand(grid_batch2.total_voxels, 3, 2, device=device))
    #     sidecar3 = grid_batch3.jagged_like(torch.rand(grid_batch3.total_voxels, 3, 2, device=device))

    #     sidecar12 = grid_batch12.jagged_like(torch.zeros(grid_batch12.total_voxels, 3, 2, device=device))
    #     sidecar23 = grid_batch23.jagged_like(torch.zeros(grid_batch23.total_voxels, 3, 2, device=device))
    #     sidecar23_ref = grid_batch23.jagged_like(torch.zeros(grid_batch23.total_voxels, 3, 2, device=device))

    #     # def inject_legacy(src_grid: GridBatch, dst_grid: GridBatch, src: JaggedTensor, dst: JaggedTensor):
    #     #     src_ijk = src_grid.ijk
    #     #     dst_idx = dst_grid.ijk_to_index(src_ijk)
    #     #     mask = dst_idx.jagged_like(dst_idx.jdata >= 0)
    #     #     dst_idx.jdata = dst_idx.jdata[mask.jdata]
    #     #     dst_ijk = src_ijk.jagged_like(src_ijk.jdata[mask.jdata])
    #     #     src_idx = src_grid.ijk_to_index(dst_ijk)
    #     #     dst.jdata[dst_idx.jdata] = src.jdata[src_idx.jdata]

    #     grid_batch2.inject_to(grid_batch23, sidecar2, sidecar23_ref)
    #     # inject_legacy(grid_batch2, grid_batch23, sidecar2, sidecar23_ref)
    #     grid_batch23.inject_from(grid_batch3, sidecar3, sidecar23_ref)
    #     # inject_legacy(grid_batch3, grid_batch23, sidecar3, sidecar23_ref)

    #     grid_batch1.inject_to(grid_batch12, sidecar1, sidecar12)
    #     grid_batch12.inject_from(grid_batch2, sidecar2, sidecar12)
    #     grid_batch12.inject_to(grid_batch23, sidecar12, sidecar23)
    #     self.assertFalse(torch.equal(sidecar23.jdata, sidecar23_ref.jdata))
    #     grid_batch23.inject_from(grid_batch3, sidecar3, sidecar23)
    #     self.assertTrue(torch.equal(sidecar23.jdata, sidecar23_ref.jdata))

    # @parameterized.expand(all_device_dtype_combos)
    # def test_refine_1x_with_mask(self, device, dtype):
    #     def get_point_list(npc: list, device: torch.device | str) -> list[torch.Tensor]:
    #         batch_size = len(npc)
    #         plist = []
    #         for i in range(batch_size):
    #             ni = npc[i]
    #             plist.append(torch.randn((ni, 3), dtype=torch.float32, device=device, requires_grad=False))
    #         return plist

    #     batch_size = 5
    #     vxl_size = 0.4
    #     npc = torch.randint(low=0, high=100, size=(batch_size,), device=device).tolist()
    #     plist = get_point_list(npc, device)
    #     pc_jagged = fvdb.JaggedTensor(plist)
    #     grid_batch = fvdb.gridbatch_from_points(pc_jagged, voxel_sizes=[[vxl_size] * 3] * batch_size)

    #     random_mask = (
    #         torch.randn(grid_batch.total_voxels, device=device)
    #     ) > 0.5  # random mask that selects voxels randomly from different grids
    #     random_mask = grid_batch.jagged_like(random_mask)
    #     filtered_grid_batch = grid_batch.refined_grid(1, random_mask)
    #     sum = 0
    #     for i in range(batch_size):
    #         si = grid_batch.joffsets[i]
    #         ei = grid_batch.joffsets[i + 1]
    #         ri = random_mask.jdata[si:ei]
    #         self.assertEqual(ri.sum().item(), filtered_grid_batch.num_voxels_at(i))
    #         sum += torch.sum(ri)

    #     self.assertEqual(sum, torch.sum(random_mask.jdata))
    #     self.assertEqual(torch.sum(random_mask.jdata), filtered_grid_batch.total_voxels)
    #     self.assertTrue(
    #         torch.all(random_mask.int().jsum().jdata == filtered_grid_batch.num_voxels.int()).item(),
    #     )

    @parameterized.expand(["cpu", "cuda"])
    def test_is_same(self, device):
        grid = Grid.from_dense([16, 16, 16], [0, 0, 0], voxel_size=1.0 / 16, origin=[0, 0, 0])
        self.assertTrue(grid.num_voxels == 16**3)

        grid2 = Grid.from_dense([16, 16, 16], [0, 0, 0], voxel_size=1.0 / 16, origin=[0, 0, 0])
        self.assertFalse(grid.is_same(grid2))
        self.assertNotEqual(grid.address, grid2.address)

    @parameterized.expand(all_device_dtype_combos)
    def test_voxel_neighborhood(self, device, dtype):
        randvox = torch.randint(0, 256, size=(10_000, 3), dtype=torch.int32).to(device)
        randvox = torch.cat(
            [randvox, randvox + torch.ones(1, 3).to(randvox)], dim=0
        )  # Ensure there are always neighbors

        grid = Grid.from_ijk(randvox)

        gt_nhood = torch.zeros((randvox.shape[0], 3, 3, 3), dtype=torch.int32).to(device)
        for i in range(3):
            for j in range(3):
                for k in range(3):
                    off = torch.tensor([[i - 1, j - 1, k - 1]]).to(randvox)
                    nh_ijk = randvox + off
                    idx = grid.ijk_to_index(nh_ijk)
                    mask = grid.coords_in_grid(nh_ijk)
                    gt_nhood[:, i, j, k] = torch.where(mask, idx, -torch.ones_like(idx))

        nhood = grid.neighbor_indexes(randvox, 1, 0)

        self.assertTrue(torch.equal(nhood, gt_nhood))

    @parameterized.expand(all_device_dtype_combos)
    def test_world_to_dual(self, device, dtype):
        vox_size = np.random.rand() * 0.1 + 0.05
        vox_origin = torch.rand(3).to(device).to(dtype)

        pts = torch.randn(10000, 3).to(device=device, dtype=dtype)

        grid = Grid.from_points(pts, vox_size, vox_origin, device=device).dilated_grid(1).dual_grid()

        target_dual_coordinates = ((pts - vox_origin) / vox_size) + 0.5
        pred_dual_coordinates = grid.world_to_grid(pts)

        self.assertTrue(
            torch.allclose(pred_dual_coordinates, target_dual_coordinates, atol=dtype_to_atol(dtype)),
            f"max_diff = {torch.abs(pred_dual_coordinates - target_dual_coordinates).max()}",
        )

    @parameterized.expand(all_device_dtype_combos)
    def test_world_to_primal(self, device, dtype):
        vox_size = np.random.rand() * 0.1 + 0.05
        vox_origin = torch.rand(3).to(device).to(dtype)

        pts = torch.randn(10000, 3).to(device=device, dtype=dtype)

        grid = Grid.from_points(pts, vox_size, vox_origin, device=device).dilated_grid(1)

        target_primal_coordinates = (pts - vox_origin) / vox_size
        pred_primal_coordinates = grid.world_to_grid(pts)

        self.assertTrue(torch.allclose(target_primal_coordinates, pred_primal_coordinates, atol=dtype_to_atol(dtype)))

    @parameterized.expand(all_device_dtype_combos)
    def test_world_to_dual_grad(self, device, dtype):
        vox_size = np.random.rand() * 0.1 + 0.05
        vox_origin = torch.rand(3).to(device).to(dtype)

        pts = torch.randn(10000, 3).to(device=device, dtype=dtype)
        pts.requires_grad = True

        grid = Grid.from_points(pts, vox_size, vox_origin, device=device).dilated_grid(1).dual_grid()

        pred_dual_coordinates = grid.world_to_grid(pts)
        grad_out = torch.rand_like(pred_dual_coordinates)
        pred_dual_coordinates.backward(grad_out)

        assert pts.grad is not None  # Removes type errors with .grad
        pred_grad = pts.grad.clone()

        pts.grad.zero_()
        self.assertFalse(torch.equal(pred_grad, torch.zeros_like(pred_grad)))
        self.assertTrue(torch.equal(pts.grad, torch.zeros_like(pts.grad)))

        target_dual_coordinates = ((pts - vox_origin) / vox_size) + 0.5
        target_dual_coordinates.backward(grad_out)

        self.assertTrue(torch.allclose(pred_dual_coordinates, target_dual_coordinates, atol=dtype_to_atol(dtype)))
        self.assertTrue(torch.allclose(pts.grad, pred_grad, atol=dtype_to_atol(dtype)))

    @parameterized.expand(all_device_dtype_combos)
    def test_world_to_primal_grad(self, device, dtype):
        vox_size = np.random.rand() * 0.1 + 0.05
        vox_origin = torch.rand(3).to(device).to(dtype)

        pts = torch.randn(10000, 3).to(device=device, dtype=dtype)
        pts.requires_grad = True

        grid = Grid.from_points(pts, vox_size, vox_origin, device=device).dilated_grid(1)

        pred_primal_coordinates = grid.world_to_grid(pts)
        grad_out = torch.rand_like(pred_primal_coordinates)
        pred_primal_coordinates.backward(grad_out)

        assert pts.grad is not None  # Removes type errors with .grad
        pred_grad = pts.grad.clone()

        pts.grad.zero_()
        self.assertTrue(not torch.equal(pred_grad, torch.zeros_like(pred_grad)))
        self.assertTrue(torch.equal(pts.grad, torch.zeros_like(pts.grad)))

        target_primal_coordinates = (pts - vox_origin) / vox_size
        target_primal_coordinates.backward(grad_out)

        self.assertTrue(torch.allclose(target_primal_coordinates, pred_primal_coordinates, atol=dtype_to_atol(dtype)))
        # diff_idxs = torch.where(~torch.isclose(pts.grad, pred_grad, atol=dtype_to_atol(dtype)))
        self.assertTrue(torch.allclose(pts.grad, pred_grad, atol=dtype_to_atol(dtype)))

    @parameterized.expand(all_device_dtype_combos)
    def test_to_primal_to_world(self, device, dtype):
        vox_size = np.random.rand() * 0.1 + 0.05
        vox_origin = torch.rand(3).to(device).to(dtype)

        pts = torch.randn(10000, 3).to(device=device, dtype=dtype)
        grid_pts = torch.randint_like(pts, -100, 100).to(dtype) + torch.randn_like(pts)

        grid = Grid.from_points(pts, vox_size, vox_origin, device=device).dilated_grid(1)

        target_world_pts = (grid_pts * vox_size) + vox_origin
        pred_world_pts = grid.grid_to_world(grid_pts)

        self.assertTrue(torch.allclose(target_world_pts, pred_world_pts, atol=dtype_to_atol(dtype)))

    @parameterized.expand(all_device_dtype_combos)
    def test_to_dual_to_world(self, device, dtype):
        vox_size = np.random.rand() * 0.1 + 0.05
        vox_origin = torch.rand(3).to(device).to(dtype)

        pts = torch.randn(10000, 3).to(device=device, dtype=dtype)
        grid_pts = torch.randint_like(pts, -100, 100).to(dtype) + torch.randn_like(pts)

        grid = Grid.from_points(pts, vox_size, vox_origin, device=device).dilated_grid(1).dual_grid()

        target_world_pts = ((grid_pts - 0.5) * vox_size) + vox_origin
        pred_world_pts = grid.grid_to_world(grid_pts)

        self.assertTrue(torch.allclose(target_world_pts, pred_world_pts, atol=dtype_to_atol(dtype)))

    @parameterized.expand(all_device_dtype_combos)
    def test_to_primal_to_world_grad(self, device, dtype):
        vox_size = np.random.rand() * 0.1 + 0.05
        vox_origin = torch.rand(3).to(device).to(dtype)

        pts = torch.randn(10000, 3).to(device=device, dtype=dtype)
        grid_pts = torch.randint_like(pts, -100, 100).to(dtype) + torch.randn_like(pts)
        grid_pts.requires_grad = True

        grid = Grid.from_points(pts, vox_size, vox_origin, device=device).dilated_grid(1)

        pred_world_pts = grid.grid_to_world(grid_pts)
        grad_out = torch.rand_like(pred_world_pts)
        pred_world_pts.backward(grad_out)

        assert grid_pts.grad is not None  # Removes type errors with .grad
        pred_grad = grid_pts.grad.clone()

        grid_pts.grad.zero_()
        self.assertTrue(not torch.equal(pred_grad, torch.zeros_like(pred_grad)))
        self.assertTrue(torch.equal(grid_pts.grad, torch.zeros_like(grid_pts.grad)))

        target_world_pts = (grid_pts * vox_size) + vox_origin
        target_world_pts.backward(grad_out)

        self.assertTrue(torch.allclose(target_world_pts, pred_world_pts, atol=dtype_to_atol(dtype)))
        self.assertTrue(torch.allclose(grid_pts.grad, pred_grad, atol=dtype_to_atol(dtype)))

    @parameterized.expand(all_device_dtype_combos)
    def test_to_dual_to_world_grad(self, device, dtype):
        vox_size = np.random.rand() * 0.1 + 0.05
        vox_origin = torch.rand(3).to(device).to(dtype)

        pts = torch.randn(10000, 3).to(device=device, dtype=dtype)
        grid_pts = torch.randint_like(pts, -100, 100).to(dtype) + torch.randn_like(pts)
        grid_pts.requires_grad = True

        grid = Grid.from_points(pts, vox_size, vox_origin, device=device).dilated_grid(1).dual_grid()

        pred_world_pts = grid.grid_to_world(grid_pts)
        grad_out = torch.rand_like(pred_world_pts)
        pred_world_pts.backward(grad_out)

        assert grid_pts.grad is not None  # Removes type errors with .grad
        pred_grad = grid_pts.grad.clone()

        grid_pts.grad.zero_()
        self.assertTrue(not torch.equal(pred_grad, torch.zeros_like(pred_grad)))
        self.assertTrue(torch.equal(grid_pts.grad, torch.zeros_like(grid_pts.grad)))

        target_world_pts = ((grid_pts - 0.5) * vox_size) + vox_origin
        target_world_pts.backward(grad_out)

        self.assertTrue(torch.allclose(target_world_pts, pred_world_pts, atol=dtype_to_atol(dtype)))
        self.assertTrue(torch.allclose(grid_pts.grad, pred_grad, atol=dtype_to_atol(dtype)))

    @parameterized.expand(all_device_dtype_combos)
    def test_dual_of_dual_is_primal(self, device, dtype):
        torch.random.manual_seed(0)
        vox_size = np.random.rand() * 0.1 + 0.05
        vox_origin = torch.rand(3).to(dtype).to(device)

        pts = torch.randn(10000, 3).to(device=device, dtype=dtype)

        grid = Grid.from_points(pts, vox_size, vox_origin, device=device).dilated_grid(1)
        grid_d = grid.dual_grid()
        grid_dd = grid_d.dual_grid()

        primal_origin = grid.origin
        dual_origin = grid_d.origin

        self.assertFalse(torch.allclose(primal_origin, dual_origin))
        self.assertTrue(torch.all(primal_origin == grid_dd.origin))
        self.assertTrue(torch.all(dual_origin == grid_dd.dual_grid().origin))

        target_primal_coordinates = (pts - vox_origin) / vox_size
        pred_primal_coordinates = grid.world_to_grid(pts)

        self.assertTrue(
            torch.allclose(target_primal_coordinates, pred_primal_coordinates, atol=dtype_to_atol(dtype)),
            f"Max diff = {torch.max(torch.abs(target_primal_coordinates- pred_primal_coordinates)).item()}",
        )

        target_dual_coordinates = ((pts - vox_origin) / vox_size) + 0.5
        pred_dual_coordinates = grid_d.world_to_grid(pts)
        self.assertTrue(torch.allclose(pred_dual_coordinates, target_dual_coordinates, atol=dtype_to_atol(dtype)))

        pred_primal_coordinates_dd = grid_dd.world_to_grid(pts)
        self.assertTrue(
            torch.allclose(target_primal_coordinates, pred_primal_coordinates_dd, atol=dtype_to_atol(dtype))
        )

    @parameterized.expand(all_device_dtype_combos)
    def test_ijk_to_index(self, device, dtype):
        gsize = 7

        grid_p, grid_d, _ = make_dense_grid_and_point_data(gsize, device, dtype)

        pijk = grid_p.ijk
        dijk = grid_d.ijk

        for in_dtype in [torch.int8, torch.int16, torch.int32, torch.int64]:
            pijk, dijk = pijk.to(in_dtype), dijk.to(in_dtype)
            pidx = grid_p.ijk_to_index(pijk)
            didx = grid_d.ijk_to_index(dijk)

            target_pidx = torch.arange(pidx.shape[0]).to(pidx)
            target_didx = torch.arange(didx.shape[0]).to(didx)

            self.assertTrue(torch.all(pidx == target_pidx))
            self.assertTrue(torch.all(didx == target_didx))

            ppmt = torch.randperm(pidx.shape[0])
            dpmt = torch.randperm(pidx.shape[0])

            pidx = grid_p.ijk_to_index(pijk[ppmt])
            didx = grid_d.ijk_to_index(dijk[dpmt])
            target_pidx = torch.arange(pidx.shape[0]).to(pidx)
            target_didx = torch.arange(didx.shape[0]).to(didx)

            self.assertTrue(torch.all(pidx == target_pidx[ppmt]))
            self.assertTrue(torch.all(didx == target_didx[dpmt]))

    @parameterized.expand(all_device_dtype_combos)
    def test_coords_in_grid(self, device, _):
        num_inside = 1000 if device == "cpu" else 100_000
        random_coords = torch.randint(-1024, 1024, (num_inside, 3), dtype=torch.int32).to(device)
        grid = Grid.from_ijk(random_coords, device=device)

        enabled_coords = grid.ijk
        num_outside = 1000 if device == "cpu" else 10_000

        outside_random_coords = torch.randint(2048, 4096, (num_outside, 3), dtype=torch.int32).to(device)
        inside_coords = enabled_coords[:num_inside]

        all_coords = torch.cat([outside_random_coords, inside_coords])

        pred_mask = grid.coords_in_grid(all_coords)
        target_mask = torch.ones(all_coords.shape[0], dtype=torch.bool).to(device)
        target_mask[:num_outside] = False

        self.assertTrue(torch.all(pred_mask == target_mask))

    @parameterized.expand(all_device_dtype_combos)
    def test_points_in_grid(self, device, dtype):
        num_inside = 1000 if device == "cpu" else 100_000
        random_coords = torch.randint(-1024, 1024, (num_inside, 3), dtype=torch.int32).to(device)
        grid = Grid.from_ijk(random_coords, device=device)

        enabled_coords = grid.ijk
        num_outside = 1000 if device == "cpu" else 10_000
        outside_random_coords = torch.randint(2048, 4096, (num_outside, 3), dtype=torch.int32).to(device)
        inside_coords = enabled_coords[:num_inside]

        all_coords = torch.cat([outside_random_coords, inside_coords])

        all_world_points = grid.grid_to_world(all_coords.to(dtype))

        pred_mask = grid.points_in_grid(all_world_points)
        target_mask = torch.ones(all_coords.shape[0], dtype=torch.bool).to(device)
        target_mask[:num_outside] = False

        self.assertTrue(torch.all(pred_mask == target_mask))

    @parameterized.expand(all_device_dtype_combos)
    def test_cubes_intersect_grid(self, device, dtype):
        torch.random.manual_seed(0)

        grid, grid_d, p = make_grid_and_point_data(device, dtype, include_boundary_points=True)
        voxel_size = grid.voxel_size

        primal_mask = grid.cubes_in_grid(p)
        dual_mask = grid_d.cubes_in_grid(p, -voxel_size / 2, voxel_size / 2)
        self.assertTrue(torch.all(dual_mask[primal_mask]))

        primal_mask = grid.cubes_intersect_grid(p, -voxel_size / 2, voxel_size / 2)
        dual_mask = grid_d.cubes_intersect_grid(p)
        self.assertTrue(torch.all(primal_mask == dual_mask))

    @parameterized.expand(all_device_dtype_combos + bfloat16_combos)
    def test_refined_grid(self, device, dtype):
        p = torch.randn(100, 3, device=device, dtype=torch.float)
        vox_size = 0.1
        grid = Grid.from_points(p, vox_size, (0.0, 0.0, 0.0), device=device).dilated_grid(1)

        grids = [grid]
        for i in range(2):
            subdiv_factor = i + 2
            mask = torch.rand(grids[i].num_voxels, device=device) > 0.5

            grids.append(grids[-1].refined_grid(subdiv_factor, mask))
            self.assertEqual(int(mask.sum().item()) * subdiv_factor**3, grids[-1].num_voxels)

        grids = [grid]
        for i, subdiv_factor in enumerate([(2, 2, 1), (3, 2, 2), (1, 1, 3)]):
            mask = torch.rand(grids[i].num_voxels, device=device) > 0.5

            nsubvox = subdiv_factor[0] * subdiv_factor[1] * subdiv_factor[2]
            grids.append(grids[-1].refined_grid(subdiv_factor, mask))
            self.assertEqual(int(mask.sum().item()) * nsubvox, grids[-1].num_voxels)
        if device == "cuda":
            torch.cuda.synchronize()

    @parameterized.expand(all_device_dtype_combos)
    def test_build_from_pointcloud_nearest_voxels(self, device, dtype):
        p = torch.randn((100, 3), device=device, dtype=dtype)

        vox_size = 0.01
        grid = Grid.from_nearest_voxels_to_points(p, vox_size)

        if p.dtype == torch.half:
            p = p.float()

        expected_ijk = torch.floor(grid.world_to_grid(p))
        offsets = torch.tensor(
            [
                [0, 0, 0],
                [0, 0, 1],
                [0, 1, 0],
                [0, 1, 1],
                [1, 0, 0],
                [1, 0, 1],
                [1, 1, 0],
                [1, 1, 1],
            ],
            device=device,
            dtype=torch.long,
        )
        expected_ijk = expected_ijk.unsqueeze(1) + offsets.unsqueeze(0)
        expected_ijk = expected_ijk.view(-1, 3).to(torch.int32)

        expected_ijk_set = set(
            {
                (expected_ijk[i, 0].item(), expected_ijk[i, 1].item(), expected_ijk[i, 2].item())
                for i in range(expected_ijk.shape[0])
            }
        )

        predicted_ijk = grid.ijk

        predicted_ijk_set = set(
            {
                (predicted_ijk[i, 0].item(), predicted_ijk[i, 1].item(), predicted_ijk[i, 2].item())
                for i in range(predicted_ijk.shape[0])
            }
        )

        self.assertEqual(predicted_ijk_set, expected_ijk_set)

    @parameterized.expand(all_device_dtype_combos + bfloat16_combos)
    def test_refine(self, device, dtype):
        p = torch.randn(100, 3, device=device, dtype=torch.float)
        vox_size = 0.01

        for subdiv_factor in (4, (4, 3, 2)):
            if isinstance(subdiv_factor, tuple):
                nvoxsub = subdiv_factor[0] * subdiv_factor[1] * subdiv_factor[2]
                fac_sub_one = torch.tensor([subdiv_factor]).to(device) - 1
                subvec = torch.tensor(subdiv_factor).to(device)
            else:
                nvoxsub = subdiv_factor**3
                fac_sub_one = subdiv_factor - 1
                subvec = subdiv_factor

            vox_size = 0.01
            grid = Grid.from_nearest_voxels_to_points(p, vox_size, (0.0, 0.0, 0.0))

            feats = torch.randn(grid.num_voxels, 32).to(p)
            feats.requires_grad = True

            mask = torch.ones(grid.num_voxels, dtype=torch.bool).to(device)

            feats_fine, grid_fine = grid.refine(subdiv_factor, feats, mask=mask)
            self.assertTrue(torch.allclose(grid_fine.voxel_size, grid.voxel_size / subvec))
            self.assertTrue(torch.allclose(grid_fine.origin, grid.origin - 0.5 * grid_fine.voxel_size * fac_sub_one))

            fine_to_coarse_ijk = (grid_fine.ijk / subvec).floor()
            fine_to_coarse_idx = grid.ijk_to_index(fine_to_coarse_ijk.to(torch.int32))

            self.assertTrue(torch.all(feats_fine == feats[fine_to_coarse_idx]))

            loss = feats_fine.pow(3).sum()
            loss.backward()

            assert feats.grad is not None  # Removes type errors with .grad
            feats_grad_thru_subdiv = feats.grad.clone()

            feats.grad.zero_()
            self.assertTrue(torch.all(feats.grad == torch.zeros_like(feats.grad)))
            self.assertTrue(not torch.all(feats.grad == feats_grad_thru_subdiv))

            loss = (torch.cat([feats] * (nvoxsub)).pow(3)).sum()
            loss.backward()

            self.assertTrue(torch.all(feats_grad_thru_subdiv == feats.grad))

    @parameterized.expand(all_device_dtype_combos + bfloat16_combos)
    def test_refine_with_mask(self, device, dtype):
        p = torch.randn(100, 3, device=device, dtype=torch.float)
        vox_size = 0.01
        subdiv_factor = 4

        for subdiv_factor in (4, (4, 3, 2)):
            if isinstance(subdiv_factor, tuple):
                nvoxsub = subdiv_factor[0] * subdiv_factor[1] * subdiv_factor[2]
                fac_sub_one = torch.tensor([subdiv_factor]).to(device) - 1
                subvec = torch.tensor(subdiv_factor).to(device)
            else:
                nvoxsub = subdiv_factor**3
                fac_sub_one = subdiv_factor - 1
                subvec = subdiv_factor

            grid = Grid.from_nearest_voxels_to_points(p, vox_size, (0.0, 0.0, 0.0))

            feats = torch.randn(grid.num_voxels, 32).to(p)
            feats.requires_grad = True

            mask = torch.rand(grid.num_voxels).to(device) > 0.5

            feats_fine, grid_fine = grid.refine(subdiv_factor, feats, mask=mask)
            self.assertTrue(torch.allclose(grid_fine.voxel_size, grid.voxel_size / subvec))
            self.assertTrue(torch.allclose(grid_fine.origin, grid.origin - 0.5 * grid_fine.voxel_size * fac_sub_one))

            fine_to_coarse_ijk = (grid_fine.ijk / subvec).floor()
            fine_to_coarse_idx = grid.ijk_to_index(fine_to_coarse_ijk.to(torch.int32))

            self.assertTrue(torch.all(feats_fine == feats[fine_to_coarse_idx]))

            loss = feats_fine.pow(3).sum()
            loss.backward()

            assert feats.grad is not None  # Removes type errors with .grad

            feats_grad_thru_subdiv = feats.grad.clone()
            masked_gradients = feats_grad_thru_subdiv[~mask]
            self.assertTrue(torch.all(masked_gradients == torch.zeros_like(masked_gradients)))

            feats.grad.zero_()
            self.assertTrue(torch.all(feats.grad == torch.zeros_like(feats.grad)))
            self.assertTrue(not torch.all(feats.grad == feats_grad_thru_subdiv))

            loss = (torch.cat([feats[mask]] * nvoxsub).pow(3)).sum()
            loss.backward()

            self.assertTrue(torch.all(feats_grad_thru_subdiv == feats.grad))

            masked_gradients = feats.grad[~mask]
            self.assertTrue(torch.all(masked_gradients == torch.zeros_like(masked_gradients)))

    @parameterized.expand(all_device_dtype_combos + bfloat16_combos)
    def test_max_pool(self, device, dtype):
        vox_size = 0.05
        vox_origin = (0.0, 0.0, 0.0)
        gsize = int(1 / vox_size)
        grid = Grid.from_dense([20, 20, 20], voxel_size=vox_size, origin=vox_origin, device=device)
        assert grid.num_voxels == 20**3
        grid_vals = torch.randn(grid.num_voxels, 3).to(device).to(dtype)

        for pool_factor in ((2, 3, 1), 1, 2, 3, 4, 5, 7, 15, 10):
            grid_vals_coarse, grid_coarse = grid.max_pool(pool_factor, grid_vals)
            if isinstance(pool_factor, int):
                self.assertTrue(torch.allclose(grid_coarse.voxel_size, grid.voxel_size * pool_factor))
                self.assertTrue(
                    torch.allclose(grid_coarse.origin, grid.origin + 0.5 * grid.voxel_size * (pool_factor - 1))
                )
            else:
                self.assertTrue(
                    torch.allclose(grid_coarse.voxel_size, grid.voxel_size * torch.tensor(pool_factor).to(device))
                )
                self.assertTrue(
                    torch.allclose(
                        grid_coarse.origin,
                        grid.origin + 0.5 * grid.voxel_size * (torch.tensor(pool_factor) - 1).to(device),
                    )
                )

            # Pytorch pooling
            torch_pool_op = torch.nn.MaxPool3d(pool_factor, pool_factor, ceil_mode=True)
            # We compy everything to the CPU because it's noticeably faster to iterate and copy this way
            grid_vals_t = torch.zeros(gsize, gsize, gsize, 3).to(device="cpu", dtype=dtype)
            grid_ijk_cpu = grid.ijk.cpu()
            grid_vals_cpu = grid_vals.cpu()
            for i, coord in enumerate(grid_ijk_cpu):
                grid_vals_t[coord[0], coord[1], coord[2]] = grid_vals_cpu[i]
            grid_vals_t = grid_vals_t.to(device)
            grid_vals_t = grid_vals_t.permute(3, 0, 1, 2).contiguous()
            grid_vals_t_coarse = torch_pool_op(grid_vals_t.unsqueeze(0)).squeeze()

            grid_vals_coarse_t_flat = torch.zeros_like(grid_vals_coarse, device="cpu")
            grid_coarse_ijk_cpu = grid_coarse.ijk.cpu()
            for i, coord in enumerate(grid_coarse_ijk_cpu):
                grid_vals_coarse_t_flat[i] = grid_vals_t_coarse[:, coord[0], coord[1], coord[2]]
            grid_vals_coarse_t_flat = grid_vals_coarse_t_flat.to(device)
            self.assertTrue(torch.all(grid_vals_coarse == grid_vals_coarse_t_flat))

    # @parameterized.expand(all_device_dtype_combos + bfloat16_combos)
    # def test_strided_max_pool(self, device, dtype):
    #     vox_size = 0.05
    #     vox_origin = (0.0, 0.0, 0.0)
    #     gsize = int(1 / vox_size)
    #     grid = GridBatch(device=device)
    #     grid.set_from_dense_grid(1, [20, 20, 20], voxel_sizes=vox_size, origins=vox_origin)
    #     assert grid.total_voxels == 20**3
    #     grid_vals = torch.randn(grid.total_voxels, 3).to(device).to(dtype)

    #     for pool_factor in ((2, 3, 4), 2, 4, 5, 10):
    #         # Our behavior differs slightly from PyTorch when pool_factor < stride, so only test this.
    #         if isinstance(pool_factor, int):
    #             pools = (pool_factor, pool_factor + 1, pool_factor + 2, pool_factor + 5)
    #         else:
    #             assert isinstance(pool_factor, tuple)

    #             def addit(pf, val_):
    #                 assert isinstance(pf, tuple)
    #                 return (pf[0] + val_, pf[1] + val_, pf[2] + val_)

    #             pools = (pool_factor, addit(pool_factor, 1), addit(pool_factor, 2), addit(pool_factor, 5))
    #         for stride in pools:
    #             grid_vals_coarse, grid_coarse = grid.max_pool(pool_factor, grid_vals, stride=stride)
    #             grid_vals_coarse = grid_vals_coarse.jdata
    #             if isinstance(stride, int):
    #                 self.assertTrue(torch.allclose(grid_coarse.voxel_sizes[0], grid.voxel_sizes[0] * stride))
    #                 self.assertTrue(
    #                     torch.allclose(
    #                         grid_coarse.origins[0], grid.origins[0] + 0.5 * grid.voxel_sizes[0] * (stride - 1)
    #                     )
    #                 )
    #             else:
    #                 self.assertTrue(
    #                     torch.allclose(
    #                         grid_coarse.voxel_sizes[0], grid.voxel_sizes[0] * torch.tensor(stride).to(device)
    #                     )
    #                 )
    #                 self.assertTrue(
    #                     torch.allclose(
    #                         grid_coarse.origins[0],
    #                         grid.origins[0] + 0.5 * grid.voxel_sizes[0] * (torch.tensor(stride) - 1).to(device),
    #                     )
    #                 )

    #             # Pytorch pooling
    #             torch_pool_op = torch.nn.MaxPool3d(pool_factor, stride=stride, ceil_mode=True)
    #             # We compy everything to the CPU because it's noticeably faster to iterate and copy this way
    #             grid_vals_t = torch.zeros(gsize, gsize, gsize, 3).to(device="cpu", dtype=dtype)
    #             grid_ijk_cpu = grid.ijk.jdata.cpu()
    #             grid_vals_cpu = grid_vals.cpu()
    #             for i, coord in enumerate(grid_ijk_cpu):
    #                 grid_vals_t[coord[0], coord[1], coord[2]] = grid_vals_cpu[i]
    #             grid_vals_t = grid_vals_t.to(device)
    #             grid_vals_t = grid_vals_t.permute(3, 0, 1, 2).contiguous()
    #             grid_vals_t_coarse = torch_pool_op(grid_vals_t.unsqueeze(0)).squeeze()

    #             grid_vals_coarse_t_flat = torch.zeros_like(grid_vals_coarse, device="cpu")
    #             grid_coarse_ijk_cpu = grid_coarse.ijk.jdata.cpu()
    #             for i, coord in enumerate(grid_coarse_ijk_cpu):
    #                 grid_vals_coarse_t_flat[i] = grid_vals_t_coarse[:, coord[0], coord[1], coord[2]]
    #             grid_vals_coarse_t_flat = grid_vals_coarse_t_flat.to(device)
    #             self.assertTrue(torch.all(grid_vals_coarse == grid_vals_coarse_t_flat))

    # @parameterized.expand(all_device_dtype_combos + bfloat16_combos)
    # def test_max_pool_grad(self, device, dtype):
    #     vox_size = 0.05
    #     vox_origin = (0.0, 0.0, 0.0)
    #     gsize = int(1 / vox_size)
    #     grid = GridBatch(device=device)
    #     grid.set_from_dense_grid(1, [20, 20, 20], voxel_sizes=vox_size, origins=vox_origin)
    #     assert grid.total_voxels == 20**3
    #     for pool_factor in ((2, 3, 1), 1, 2, 3, 4, 5, 7, 15, 10):
    #         grid_vals = torch.rand(grid.total_voxels, 3).to(device).to(dtype) + 0.5
    #         grid_vals.requires_grad = True

    #         grid_vals_coarse, grid_coarse = grid.max_pool(pool_factor, grid_vals)
    #         grid_vals_coarse = grid_vals_coarse.jdata
    #         if isinstance(pool_factor, int):
    #             self.assertTrue(torch.allclose(grid_coarse.voxel_sizes[0], grid.voxel_sizes[0] * pool_factor))
    #             self.assertTrue(
    #                 torch.allclose(
    #                     grid_coarse.origins[0], grid.origins[0] + 0.5 * grid.voxel_sizes[0] * (pool_factor - 1)
    #                 )
    #             )
    #         else:
    #             self.assertTrue(
    #                 torch.allclose(
    #                     grid_coarse.voxel_sizes[0], grid.voxel_sizes[0] * torch.tensor(pool_factor).to(device)
    #                 )
    #             )
    #             self.assertTrue(
    #                 torch.allclose(
    #                     grid_coarse.origins[0],
    #                     grid.origins[0] + 0.5 * grid.voxel_sizes[0] * (torch.tensor(pool_factor) - 1).to(device),
    #                 )
    #             )

    #         loss = (grid_vals_coarse.pow(3) * -1.111).sum()
    #         loss.backward()

    #         assert grid_vals.grad is not None  # Removes type errors with .grad

    #         grid_vals_grad = grid_vals.grad.clone()
    #         self.assertEqual(
    #             (grid_vals_grad.abs() > 0).sum().to(torch.int32).item(),
    #             grid_vals_coarse.shape[0] * grid_vals_coarse.shape[1],
    #         )

    #         mask = grid_vals_grad.abs() > 0
    #         a = torch.sort(torch.tensor([x.item() for x in grid_vals[mask[:, 0]][:, 0]]))[0]
    #         b = torch.sort(torch.tensor([x.item() for x in grid_vals_coarse[:, 0]]))[0]
    #         self.assertEqual(torch.max(a - b).max().item(), 0)

    #         grid_vals.grad.zero_()

    #         # Pytorch pooling
    #         torch_pool_op = torch.nn.MaxPool3d(pool_factor, pool_factor, ceil_mode=True)
    #         dense_grid = torch.zeros((gsize, gsize, gsize, 3), dtype=dtype, device=device)
    #         ijk = grid.ijk.jdata
    #         dense_grid[ijk[:, 0], ijk[:, 1], ijk[:, 2]] = grid_vals.detach()
    #         grid_vals_t = dense_grid.permute(3, 0, 1, 2)

    #         grid_vals_t.requires_grad = True

    #         grid_vals_t_coarse = torch_pool_op(grid_vals_t.unsqueeze(0)).squeeze()

    #         grid_vals_coarse_t_flat = torch.zeros_like(grid_vals_coarse)
    #         for i, coord in enumerate(grid_coarse.ijk.jdata):
    #             grid_vals_coarse_t_flat[i] = grid_vals_t_coarse[:, coord[0], coord[1], coord[2]]

    #         self.assertTrue(torch.all(grid_vals_coarse == grid_vals_coarse_t_flat))

    #         loss = (grid_vals_t_coarse.pow(3) * -1.111).sum()
    #         loss.backward()

    #         assert grid_vals_t.grad is not None  # Removes type errors with .grad

    #         grid_vals_grad_t_flat = torch.zeros_like(grid_vals_grad, device="cpu")
    #         grid_ijk_cpu = grid.ijk.jdata.cpu()
    #         grid_vals_t_cpu_grad = grid_vals_t.grad.cpu()
    #         for i, coord in enumerate(grid_ijk_cpu):
    #             grid_vals_grad_t_flat[i] = grid_vals_t_cpu_grad[:, coord[0], coord[1], coord[2]]
    #         grid_vals_grad_t_flat = grid_vals_grad_t_flat.to(device)

    #         expected_nnz = (
    #             grid_vals_t_coarse.shape[1]
    #             * grid_vals_t_coarse.shape[2]
    #             * grid_vals_t_coarse.shape[3]
    #             * grid_vals_t_coarse.shape[0]
    #         )
    #         self.assertEqual((grid_vals_grad_t_flat.abs() > 0).to(torch.int32).sum().item(), expected_nnz)

    #         self.assertEqual(torch.abs(grid_vals_grad_t_flat - grid_vals_grad).max().item(), 0.0)

    @parameterized.expand(all_device_dtype_combos)
    def test_pickle(self, device, dtype):
        grid, _, _ = make_grid_and_point_data(device, dtype)
        pkl_str = pickle.dumps(grid)
        grid_2 = pickle.loads(pkl_str)
        self.assertTrue(torch.all(grid.ijk == grid_2.ijk))
        self.assertEqual(grid.device, grid_2.device)
        self.assertTrue(torch.all(grid.voxel_size == grid_2.voxel_size))
        self.assertTrue(torch.all(grid.origin == grid_2.origin))

    @parameterized.expand(all_device_dtype_combos)
    def test_grid_construction(self, device, dtype):
        rand_ijk = torch.randint(-100, 100, (1000, 3), device=device)
        rand_pts = torch.randn(1000, 3, device=device, dtype=dtype)

        def build_from_ijk(vsize, vorigin):
            return Grid.from_ijk(rand_ijk, vsize, vorigin, device=device)

        def build_from_pts(vsize, vorigin):
            return Grid.from_points(rand_pts, vsize, vorigin, device=device)

        def build_from_pts_nn(vsize, vorigin):
            return Grid.from_nearest_voxels_to_points(rand_pts, vsize, vorigin, device=device)

        def build_from_dense(vsize, vorigin):
            return Grid.from_dense([10, 10, 10], [0, 0, 0], vsize, vorigin, device=device)

        vox_size = np.random.rand(3) * 0.2 + 0.05
        vox_origin = torch.rand(3).to(device).to(dtype)

        pts = torch.randn(10000, 3).to(device=device, dtype=dtype)
        grid = Grid.from_points(pts, vox_size, vox_origin, device=device).dilated_grid(1)

        for builder in [build_from_ijk, build_from_pts, build_from_pts_nn, build_from_dense]:

            # Value error because of negative voxel size
            with self.assertRaises(ValueError):
                grid = builder(-vox_size, [0.01] * 3)

            # Value error because of negative voxel size
            with self.assertRaises(ValueError):
                grid = builder(-1.0, [0.01] * 3)

            # Value error because of zero voxel size
            with self.assertRaises(ValueError):
                grid = builder(vox_size * 0.0, [0.01] * 3)

            # Value error because of zero voxel size
            with self.assertRaises(ValueError):
                grid = builder(0.0, [0.01] * 3)

            # Value error because origins is wrong shape
            with self.assertRaises(ValueError):
                grid = builder(vox_size, [0.01] * 4)

            # Value error because origins is wrong shape
            with self.assertRaises(ValueError):
                grid = builder(vox_size, [0.01] * 2)

            # Type error because origins is a list of lists, rather than a list of numbers,
            # and is not the right python type to be rank 1.
            with self.assertRaises(TypeError):
                grid = builder(vox_size, [[0.01, 0.01, 0.01]])

            # These should work just fine. It's no longer an error to have a scalar
            # origin - it broadcasts just fine, so we accept it.
            grid = builder(vox_size, [0.01] * 3)
            grid = builder(vox_size, [0.01] * 1)

    # @parameterized.expand(all_device_dtype_combos)
    # def test_ijk_to_inv_index(self, device, dtype):
    #     vox_size = 0.1

    #     # Unique IJK since for duplicates the permutation is non-bijective
    #     ijk = list(set([tuple([a for a in (np.random.randn(3) / vox_size).astype(np.int32)]) for _ in range(10000)]))
    #     ijk = torch.from_numpy(np.array([list(a) for a in ijk])).to(torch.int32).to(device)

    #     grid = Grid.from_ijk(ijk, voxel_size=vox_size, origin=[0.0] * 3, device=device)

    #     inv_index = grid.ijk_to_inv_index(ijk)

    #     target_inv_index = torch.full_like(grid.ijk[:, 0], -1)
    #     idx = grid.ijk_to_index(ijk)
    #     for i in range(ijk.shape[0]):
    #         target_inv_index[idx[i]] = i

    #     self.assertTrue(torch.all(inv_index == target_inv_index))

    #     # Test functionality where size of ijk_to_inv_index's argument != len(grid.ijk)
    #     # Pick random ijk subset
    #     ijks = grid.ijk
    #     rand_ijks = torch.unique(ijks[torch.randint(len(ijks), (50,), device=ijks.device)], dim=0)

    #     rand_ijk_inv_indices = grid.ijk_to_inv_index(rand_ijks)

    #     # valid ijk indices
    #     inv_rand_ijk = grid.ijk[rand_ijk_inv_indices != -1]
    #     assert len(inv_rand_ijk) == len(rand_ijks)

    #     def check_order(t1: torch.Tensor, t2: torch.Tensor):
    #         t1_list = t1.tolist()
    #         t2_list = t2.tolist()

    #         last_index = -1
    #         for elem in t2_list:
    #             try:
    #                 current_index = t1_list.index(elem)
    #                 # Check if the current index is greater than the last index
    #                 if current_index > last_index:
    #                     last_index = current_index
    #                 else:
    #                     return False
    #             except ValueError:
    #                 return False
    #         return True

    #     for i, (inv_ijks, ijks) in enumerate(zip(inv_rand_ijk, rand_ijks)):
    #         # ensure output of ijk_to_inv_index is a permutation of the input
    #         inv_ijks_sorted, _ = torch.sort(inv_ijks, dim=0)
    #         ijks_sorted, _ = torch.sort(ijks, dim=0)
    #         assert torch.equal(inv_ijks_sorted, ijks_sorted)

    #         # ensure output of ijk_to_inv_index appears in ascending order in ijks
    #         assert check_order(grid.ijk, inv_ijks)

    @parameterized.expand(all_device_dtype_combos)
    def test_no_use_after_free_on_backward(self, device, dtype):

        grid, grid_d, p = make_grid_and_point_data(device, dtype)

        # Primal
        primal_features = torch.rand((grid.num_voxels, 4), device=device, dtype=dtype)
        primal_features.requires_grad = True
        fv = grid.sample_trilinear(p, primal_features)
        grad_out = torch.rand_like(fv.squeeze()) + 0.1
        del grid, grid_d
        fv.backward(grad_out)

    # @parameterized.expand(all_device_dtype_combos)
    # def test_ray_implicit_intersection(self, device, dtype):
    #     if dtype == torch.float16:
    #         return  # TODO: Implement rayimplicit marching for half

    #     # Generate the SDF for a sphere on a grid
    #     N = 32
    #     sphere_rad = 0.35
    #     (
    #         ii,
    #         jj,
    #         kk,
    #     ) = torch.meshgrid([torch.arange(N)] * 3, indexing="ij")
    #     xx, yy, zz = (
    #         ii.float() / (float(N) - 1) - 0.5,
    #         jj.float() / (float(N) - 1) - 0.5,
    #         kk.float() / (float(N) - 1) - 0.5,
    #     )
    #     sphere_sdf = torch.sqrt(xx**2 + yy**2 + zz**2) - sphere_rad

    #     # Generate a bunch of points on the sphere which we'll send rays to
    #     cam_o = torch.tensor([0.0, 0.0, -2.0]).unsqueeze(0).repeat(100, 1)
    #     cam_targets = torch.randn(100, 3)
    #     cam_targets /= torch.norm(cam_targets, dim=-1, keepdim=True)
    #     cam_targets *= sphere_rad
    #     cam_targets += 0.5 - 0.5 / N
    #     cam_d = cam_targets - cam_o
    #     cam_d /= torch.norm(cam_d, dim=-1, keepdim=True)

    #     sphere_sdf, cam_o, cam_d = sphere_sdf.to(device), cam_o.to(device), cam_d.to(device)
    #     sphere_sdf, cam_o, cam_d = sphere_sdf.to(dtype), cam_o.to(dtype), cam_d.to(dtype)

    #     # Build a grid with the SDF
    #     grid = GridBatch(device=device)
    #     grid.set_from_dense_grid(
    #         1, [sphere_sdf.shape[i] for i in range(3)], [0] * 3, voxel_sizes=1.0 / N, origins=[0] * 3
    #     )
    #     sdf_p = grid.read_from_dense_xyzc(sphere_sdf.unsqueeze(-1).unsqueeze(0)).jdata.squeeze()  # permuted sdf values

    #     # Intersect rays with the SDF
    #     isect = grid.ray_implicit_intersection(cam_o, cam_d, sdf_p.squeeze()).jdata
    #     hit_mask = isect >= 0.0
    #     self.assertTrue(hit_mask.sum().item() > 25)
    #     hit_pts = cam_o[hit_mask] + isect[hit_mask, None] * cam_d[hit_mask]

    #     # Sample intersected values and make sure they're within a half voxel from the true intersection
    #     sdf_samp = grid.sample_trilinear(hit_pts, sdf_p.unsqueeze(1)).jdata
    #     self.assertLess(sdf_samp.max().item(), 0.5 * torch.norm(grid.voxel_sizes[0]).item())

    #     # import polyscope as ps
    #     # ps.init()
    #     # xyz = grid.grid_to_world(grid.ijk.to(dtype))
    #     # pc = ps.register_point_cloud("sdf_p", xyz.cpu().numpy())
    #     # pc.add_scalar_quantity("sdf", sdf_p.cpu().numpy(), enabled=True)
    #     # pc.add_scalar_quantity("occ", sdf_p.cpu().numpy() <= 0.0, enabled=True)
    #     # ps.register_point_cloud("cam_target", cam_targets.numpy())
    #     # ps.register_point_cloud("cam_o", cam_o.cpu().numpy())
    #     # ps.register_point_cloud("hits", hit_pts.cpu().numpy())
    #     # ps.show()

    # @expand_tests(list(itertools.product(["cpu", "cuda"], [torch.float32, torch.float64])))
    # def test_marching_cubes(self, device, dtype):
    #     # Generate the SDF for a sphere on a grid
    #     N = 32 if device == "cpu" else 64
    #     sphere_rads = [0.5, 0.33, 0.3, 0.28, 0.25]
    #     for batch_size in [1, 3, 5]:
    #         # Build a dense tensor of SDF values
    #         (
    #             ii,
    #             jj,
    #             kk,
    #         ) = torch.meshgrid(
    #             [torch.arange(N, device=device)] * 3, indexing="ij"
    #         )  # index space [0, N-1]
    #         xx, yy, zz = (
    #             ii.float() / (float(N) - 1) - 0.5,
    #             jj.float() / (float(N) - 1) - 0.5,
    #             kk.float() / (float(N) - 1) - 0.5,
    #         )  # normalize to [-1, 1]
    #         sphere_sdf = torch.stack(
    #             [-torch.sqrt(xx**2 + yy**2 + zz**2) + sphere_rad for sphere_rad in sphere_rads[:batch_size]]
    #         ).unsqueeze(
    #             -1
    #         )  # [B, N, N, N, 1] sdf

    #         # Build a grid with the SDF
    #         grid = GridBatch(device=device)
    #         grid.set_from_dense_grid(
    #             batch_size, [sphere_sdf[0].shape[i] for i in range(3)], [0] * 3, voxel_sizes=1.0 / N, origins=[0] * 3
    #         )
    #         sdf_p = grid.read_from_dense_xyzc(sphere_sdf)  # permuted sdf values

    #         for level in [0.0, 0.2, -0.2]:
    #             v, f, _ = grid.marching_cubes(sdf_p, level)

    #             for bi in range(batch_size):
    #                 mesh_radius = torch.linalg.norm(
    #                     v[bi].jdata - torch.tensor([[0.5] * 3], device=device, dtype=dtype), axis=1
    #                 )
    #                 vox_size = torch.norm(grid.voxel_sizes[bi])
    #                 self.assertTrue(torch.all(mesh_radius - sphere_rads[bi] < vox_size / 2.0 - level))
    #                 self.assertTrue(torch.all(torch.logical_and(f[bi].jdata >= 0, f[bi].jdata < v[bi].jdata.shape[0])))
    #             # import polyscope as ps
    #             # ps.init()
    #             # ps.register_surface_mesh("marching_cubes", v.cpu()[0].jdata.numpy(), f.cpu()[0].jdata.numpy())
    #             # ps.show()

    @parameterized.expand(all_device_dtype_combos + bfloat16_combos)
    def test_refine_empty_grid(self, device, dtype):
        grid = Grid.from_dense([32, 32, 32], [0, 0, 0], voxel_size=1.0 / 32, origin=[0, 0, 0], device=device)
        values = torch.randn(grid.num_voxels, 17, device=device, dtype=dtype)
        values, subgrid = grid.refine(1, values, mask=torch.zeros(grid.num_voxels, dtype=torch.bool, device=device))
        self.assertTrue(subgrid.num_voxels == 0)
        self.assertTrue(values.shape[0] == 0)
        self.assertTrue(values.shape[1] == 17)

<<<<<<< HEAD
=======
    # @parameterized.expand(all_device_dtype_combos + bfloat16_combos)
    # def test_conv_empty_grid(self, device, dtype):
    #     grid = GridBatch(device=device)
    #     grid.set_from_dense_grid(1, [32, 32, 32], [0, 0, 0], voxel_sizes=1.0 / 32, origins=[0, 0, 0])
    #     values_in = torch.randn(grid.total_voxels, 17, device=device, dtype=dtype)
    #     values, subgrid = grid.refine(
    #         1, values_in, mask=torch.zeros(grid.total_voxels, dtype=torch.bool, device=device)
    #     )
    #     self.assertTrue(subgrid.total_voxels == 0)
    #     self.assertTrue(values.rshape[0] == 0)
    #     self.assertTrue(values.rshape[1] == 17)

    #     kmap, _ = grid.sparse_conv_kernel_map(3, 1, target_grid=subgrid)
    #     kmap.build_gather_scatter()
    #     res = kmap.sparse_conv_3d(values_in, torch.randn(17, 17, 3, 3, 3))
    #     self.assertTrue(res.rshape[0] == 0)
    #     self.assertTrue(res.rshape[1] == 17)

>>>>>>> 782cc64a
    @parameterized.expand(all_device_dtype_combos)
    def test_zero_voxels_grid_construction(self, device, dtype):
        """Test Grid.from_empty() creates an empty grid with correct properties"""
        # Test with default device
        grid = Grid.from_zero_voxels()
        self.assertEqual(grid.device.type, "cpu")
        self.assertEqual(grid.num_voxels, 0)
        self.assertTrue(torch.equal(grid.bbox, torch.zeros(2, 3, dtype=torch.int32, device="cpu")))

        # Test with specified device
        grid = Grid.from_zero_voxels(device=device)
        self.assertEqual(grid.device.type, device)
        self.assertEqual(grid.num_voxels, 0)
        self.assertTrue(torch.equal(grid.bbox, torch.zeros(2, 3, dtype=torch.int32, device=device)))

        # Test with torch.device object
        torch_device = torch.device(device)
        grid = Grid.from_zero_voxels(device=torch_device)
        self.assertEqual(grid.device.type, device)
        self.assertEqual(grid.num_voxels, 0)

    @parameterized.expand(all_device_dtype_combos)
    def test_bbox_attrs(self, device, dtype):
        grid = Grid.from_zero_voxels(device=device)
        print(f"Empty grid bbox: {grid.bbox}")
        self.assertTrue(torch.equal(grid.bbox, torch.zeros(2, 3, dtype=torch.float32, device=device)))

        grid = Grid.from_dense([32, 32, 32], [0, 0, 0], voxel_size=1.0 / 32, origin=[0, 0, 0], device=device)
        self.assertTrue(torch.equal(grid.bbox, torch.tensor([[0, 0, 0], [31, 31, 31]], device=device)))
        self.assertTrue(torch.equal(grid.dual_bbox, torch.tensor([[0, 0, 0], [32, 32, 32]], device=device)))

    @parameterized.expand(all_device_dtype_combos)
    def test_clip_grid(self, device, dtype):

        grid = Grid.from_dense([32, 32, 32], [0, 0, 0], voxel_size=1.0 / 32, origin=[0, 0, 0], device=device)
        values_in = torch.randn(grid.num_voxels, 17, device=device, dtype=dtype)
        clipped_data, clipped_grid = grid.clip(values_in, [0, 0, 0], [5, 5, 5])
        self.assertTrue(clipped_grid.num_voxels == 6**3)
        self.assertTrue(clipped_data.shape[0] == 6**3)

        grid = Grid.from_dense([32, 32, 32], [-2, -2, -2], voxel_size=1.0 / 32, origin=[0, 0, 0], device=device)
        values_in = torch.randn(grid.num_voxels, 17, device=device, dtype=dtype)
        clipped_data, clipped_grid = grid.clip(values_in, [-2, -2, -2], [5, 5, 5])
        self.assertTrue(clipped_grid.num_voxels == 8**3)
        self.assertTrue(clipped_data.shape[0] == 8**3)

        # Test gradients through clip
        num_features = 17
        grid = Grid.from_dense([32, 32, 32], [0, 0, 0], voxel_size=1.0 / 32, origin=[0, 0, 0], device=device)
        features = torch.randn(grid.num_voxels, num_features, device=device, dtype=dtype, requires_grad=True)

        clipped_features, clipped_grid = grid.clip(features, [0, 0, 0], [5, 5, 5])

        loss = clipped_features.pow(3).sum()
        loss.backward()

        assert features.grad is not None  # Removes type errors with .grad
        clipped_features_grad = features.grad.clone()

        features.grad.zero_()
        self.assertTrue(torch.all(features.grad == torch.zeros_like(features.grad)))
        self.assertTrue(not torch.all(features.grad == clipped_features_grad))

        ijk_clip_mask = torch.all(grid.ijk <= 5, 1)

        loss = (features[ijk_clip_mask.repeat(num_features, 1).swapaxes(0, 1)].pow(3)).sum()
        loss.backward()
        self.assertTrue(torch.equal(clipped_features_grad, features.grad))

    @parameterized.expand(all_device_dtype_combos)
    def test_dual_without_border(self, device, dtype):
        vox_size = np.random.rand() * 0.1 + 0.05
        vox_origin = torch.rand(3).to(dtype).to(device)

        pts = torch.randn(np.random.randint(100_000, 300_000), 3).to(device=device, dtype=dtype)
        grid = Grid.from_points(pts, vox_size, vox_origin, device=device)
        dual_grid = grid.dual_grid()

        neighbors = grid.neighbor_indexes(dual_grid.ijk, 1)
        inner_mask = torch.all(neighbors[:, 1:, 1:, 1:].reshape(-1, 8) != -1, dim=-1)
        inner_ijk = dual_grid.ijk[inner_mask]
        dual_inner = Grid.from_ijk(inner_ijk, voxel_size=vox_size, origin=vox_origin, device=device)

        dual_outer_with_skip = grid.dual_grid(exclude_border=True)

        ijk1 = dual_inner.ijk
        ijk2 = dual_outer_with_skip.ijk
        ijk1_i = set([tuple(ijk1[j].cpu().numpy().tolist()) for j in range(ijk1.shape[0])])
        ijk2_i = set([tuple(ijk2[j].cpu().numpy().tolist()) for j in range(ijk2.shape[0])])
        self.assertTrue(ijk1_i == ijk2_i)


if __name__ == "__main__":
    unittest.main()<|MERGE_RESOLUTION|>--- conflicted
+++ resolved
@@ -39,10 +39,14 @@
     @parameterized.expand(["cpu", "cuda"])
     def test_dilate_grid(self, device):
         def get_points(npc: int, device: torch.device | str) -> torch.Tensor:
-            return torch.randn((npc, 3), dtype=torch.float32, device=device, requires_grad=False)
+            return torch.randn(
+                (npc, 3), dtype=torch.float32, device=device, requires_grad=False
+            )
 
         vxl_size = 0.4
-        npc = int(torch.randint(low=0, high=1000, size=(1,), device=device).cpu().item())
+        npc = int(
+            torch.randint(low=0, high=1000, size=(1,), device=device).cpu().item()
+        )
         plist = get_points(npc, device)
         grid = Grid.from_points(plist, voxel_size=[vxl_size] * 3, device=device)
 
@@ -56,7 +60,9 @@
             dilated_ijk = torch.cat(
                 [
                     ijk + torch.tensor([[a, b, c]]).to(ijk)
-                    for (a, b, c) in itertools.product(range(-d_amt, d_amt + 1), repeat=3)
+                    for (a, b, c) in itertools.product(
+                        range(-d_amt, d_amt + 1), repeat=3
+                    )
                 ],
                 dim=0,
             )
@@ -74,14 +80,20 @@
     @parameterized.expand(["cpu", "cuda"])
     def test_merge_grids(self, device):
         def get_points(npc: int, device: torch.device | str) -> torch.Tensor:
-            return torch.randn((npc, 3), dtype=torch.float32, device=device, requires_grad=False)
+            return torch.randn(
+                (npc, 3), dtype=torch.float32, device=device, requires_grad=False
+            )
 
         vxl_size = 0.4
-        npc = int(torch.randint(low=0, high=1000, size=(1,), device=device).cpu().item())
+        npc = int(
+            torch.randint(low=0, high=1000, size=(1,), device=device).cpu().item()
+        )
         plist = get_points(npc, device)
         grid1 = Grid.from_points(plist, voxel_size=[vxl_size] * 3, device=device)
 
-        npc = int(torch.randint(low=0, high=1000, size=(1,), device=device).cpu().item())
+        npc = int(
+            torch.randint(low=0, high=1000, size=(1,), device=device).cpu().item()
+        )
         plist = get_points(npc, device)
         grid2 = Grid.from_points(plist, voxel_size=[vxl_size] * 3, device=device)
 
@@ -102,10 +114,14 @@
     @parameterized.expand(["cpu", "cuda"])
     def test_prune_grids(self, device):
         def get_points(npc: int, device: torch.device | str) -> torch.Tensor:
-            return torch.randn((npc, 3), dtype=torch.float32, device=device, requires_grad=False)
+            return torch.randn(
+                (npc, 3), dtype=torch.float32, device=device, requires_grad=False
+            )
 
         vxl_size = 0.4
-        npc = int(torch.randint(low=0, high=1000, size=(1,), device=device).cpu().item())
+        npc = int(
+            torch.randint(low=0, high=1000, size=(1,), device=device).cpu().item()
+        )
         plist = get_points(npc, device)
         grid = Grid.from_points(plist, voxel_size=[vxl_size] * 3, device=device)
 
@@ -127,10 +143,14 @@
     @parameterized.expand(["cpu", "cuda"])
     def test_prune_grids_empty(self, device):
         def get_points(npc: int, device: torch.device | str) -> torch.Tensor:
-            return torch.randn((npc, 3), dtype=torch.float32, device=device, requires_grad=False)
+            return torch.randn(
+                (npc, 3), dtype=torch.float32, device=device, requires_grad=False
+            )
 
         vxl_size = 0.4
-        npc = int(torch.randint(low=0, high=1000, size=(1,), device=device).cpu().item())
+        npc = int(
+            torch.randint(low=0, high=1000, size=(1,), device=device).cpu().item()
+        )
         plist = get_points(npc, device)
         grid = Grid.from_points(plist, voxel_size=[vxl_size] * 3, device=device)
 
@@ -151,10 +171,14 @@
     @parameterized.expand(["cpu", "cuda"])
     def test_inject_grids(self, device):
         def get_points(npc: int, device: torch.device | str) -> torch.Tensor:
-            return torch.randn((npc, 3), dtype=torch.float32, device=device, requires_grad=False)
+            return torch.randn(
+                (npc, 3), dtype=torch.float32, device=device, requires_grad=False
+            )
 
         def build_random_grid(voxel_size):
-            npc = int(torch.randint(low=0, high=1000, size=(1,), device=device).cpu().item())
+            npc = int(
+                torch.randint(low=0, high=1000, size=(1,), device=device).cpu().item()
+            )
             plist = get_points(npc, device)
             return Grid.from_points(plist, voxel_size=[vxl_size] * 3, device=device)
 
@@ -330,10 +354,14 @@
 
     @parameterized.expand(["cpu", "cuda"])
     def test_is_same(self, device):
-        grid = Grid.from_dense([16, 16, 16], [0, 0, 0], voxel_size=1.0 / 16, origin=[0, 0, 0])
+        grid = Grid.from_dense(
+            [16, 16, 16], [0, 0, 0], voxel_size=1.0 / 16, origin=[0, 0, 0]
+        )
         self.assertTrue(grid.num_voxels == 16**3)
 
-        grid2 = Grid.from_dense([16, 16, 16], [0, 0, 0], voxel_size=1.0 / 16, origin=[0, 0, 0])
+        grid2 = Grid.from_dense(
+            [16, 16, 16], [0, 0, 0], voxel_size=1.0 / 16, origin=[0, 0, 0]
+        )
         self.assertFalse(grid.is_same(grid2))
         self.assertNotEqual(grid.address, grid2.address)
 
@@ -346,7 +374,9 @@
 
         grid = Grid.from_ijk(randvox)
 
-        gt_nhood = torch.zeros((randvox.shape[0], 3, 3, 3), dtype=torch.int32).to(device)
+        gt_nhood = torch.zeros((randvox.shape[0], 3, 3, 3), dtype=torch.int32).to(
+            device
+        )
         for i in range(3):
             for j in range(3):
                 for k in range(3):
@@ -367,13 +397,21 @@
 
         pts = torch.randn(10000, 3).to(device=device, dtype=dtype)
 
-        grid = Grid.from_points(pts, vox_size, vox_origin, device=device).dilated_grid(1).dual_grid()
+        grid = (
+            Grid.from_points(pts, vox_size, vox_origin, device=device)
+            .dilated_grid(1)
+            .dual_grid()
+        )
 
         target_dual_coordinates = ((pts - vox_origin) / vox_size) + 0.5
         pred_dual_coordinates = grid.world_to_grid(pts)
 
         self.assertTrue(
-            torch.allclose(pred_dual_coordinates, target_dual_coordinates, atol=dtype_to_atol(dtype)),
+            torch.allclose(
+                pred_dual_coordinates,
+                target_dual_coordinates,
+                atol=dtype_to_atol(dtype),
+            ),
             f"max_diff = {torch.abs(pred_dual_coordinates - target_dual_coordinates).max()}",
         )
 
@@ -384,12 +422,20 @@
 
         pts = torch.randn(10000, 3).to(device=device, dtype=dtype)
 
-        grid = Grid.from_points(pts, vox_size, vox_origin, device=device).dilated_grid(1)
+        grid = Grid.from_points(pts, vox_size, vox_origin, device=device).dilated_grid(
+            1
+        )
 
         target_primal_coordinates = (pts - vox_origin) / vox_size
         pred_primal_coordinates = grid.world_to_grid(pts)
 
-        self.assertTrue(torch.allclose(target_primal_coordinates, pred_primal_coordinates, atol=dtype_to_atol(dtype)))
+        self.assertTrue(
+            torch.allclose(
+                target_primal_coordinates,
+                pred_primal_coordinates,
+                atol=dtype_to_atol(dtype),
+            )
+        )
 
     @parameterized.expand(all_device_dtype_combos)
     def test_world_to_dual_grad(self, device, dtype):
@@ -399,7 +445,11 @@
         pts = torch.randn(10000, 3).to(device=device, dtype=dtype)
         pts.requires_grad = True
 
-        grid = Grid.from_points(pts, vox_size, vox_origin, device=device).dilated_grid(1).dual_grid()
+        grid = (
+            Grid.from_points(pts, vox_size, vox_origin, device=device)
+            .dilated_grid(1)
+            .dual_grid()
+        )
 
         pred_dual_coordinates = grid.world_to_grid(pts)
         grad_out = torch.rand_like(pred_dual_coordinates)
@@ -415,7 +465,13 @@
         target_dual_coordinates = ((pts - vox_origin) / vox_size) + 0.5
         target_dual_coordinates.backward(grad_out)
 
-        self.assertTrue(torch.allclose(pred_dual_coordinates, target_dual_coordinates, atol=dtype_to_atol(dtype)))
+        self.assertTrue(
+            torch.allclose(
+                pred_dual_coordinates,
+                target_dual_coordinates,
+                atol=dtype_to_atol(dtype),
+            )
+        )
         self.assertTrue(torch.allclose(pts.grad, pred_grad, atol=dtype_to_atol(dtype)))
 
     @parameterized.expand(all_device_dtype_combos)
@@ -426,7 +482,9 @@
         pts = torch.randn(10000, 3).to(device=device, dtype=dtype)
         pts.requires_grad = True
 
-        grid = Grid.from_points(pts, vox_size, vox_origin, device=device).dilated_grid(1)
+        grid = Grid.from_points(pts, vox_size, vox_origin, device=device).dilated_grid(
+            1
+        )
 
         pred_primal_coordinates = grid.world_to_grid(pts)
         grad_out = torch.rand_like(pred_primal_coordinates)
@@ -442,7 +500,13 @@
         target_primal_coordinates = (pts - vox_origin) / vox_size
         target_primal_coordinates.backward(grad_out)
 
-        self.assertTrue(torch.allclose(target_primal_coordinates, pred_primal_coordinates, atol=dtype_to_atol(dtype)))
+        self.assertTrue(
+            torch.allclose(
+                target_primal_coordinates,
+                pred_primal_coordinates,
+                atol=dtype_to_atol(dtype),
+            )
+        )
         # diff_idxs = torch.where(~torch.isclose(pts.grad, pred_grad, atol=dtype_to_atol(dtype)))
         self.assertTrue(torch.allclose(pts.grad, pred_grad, atol=dtype_to_atol(dtype)))
 
@@ -454,12 +518,16 @@
         pts = torch.randn(10000, 3).to(device=device, dtype=dtype)
         grid_pts = torch.randint_like(pts, -100, 100).to(dtype) + torch.randn_like(pts)
 
-        grid = Grid.from_points(pts, vox_size, vox_origin, device=device).dilated_grid(1)
+        grid = Grid.from_points(pts, vox_size, vox_origin, device=device).dilated_grid(
+            1
+        )
 
         target_world_pts = (grid_pts * vox_size) + vox_origin
         pred_world_pts = grid.grid_to_world(grid_pts)
 
-        self.assertTrue(torch.allclose(target_world_pts, pred_world_pts, atol=dtype_to_atol(dtype)))
+        self.assertTrue(
+            torch.allclose(target_world_pts, pred_world_pts, atol=dtype_to_atol(dtype))
+        )
 
     @parameterized.expand(all_device_dtype_combos)
     def test_to_dual_to_world(self, device, dtype):
@@ -469,12 +537,18 @@
         pts = torch.randn(10000, 3).to(device=device, dtype=dtype)
         grid_pts = torch.randint_like(pts, -100, 100).to(dtype) + torch.randn_like(pts)
 
-        grid = Grid.from_points(pts, vox_size, vox_origin, device=device).dilated_grid(1).dual_grid()
+        grid = (
+            Grid.from_points(pts, vox_size, vox_origin, device=device)
+            .dilated_grid(1)
+            .dual_grid()
+        )
 
         target_world_pts = ((grid_pts - 0.5) * vox_size) + vox_origin
         pred_world_pts = grid.grid_to_world(grid_pts)
 
-        self.assertTrue(torch.allclose(target_world_pts, pred_world_pts, atol=dtype_to_atol(dtype)))
+        self.assertTrue(
+            torch.allclose(target_world_pts, pred_world_pts, atol=dtype_to_atol(dtype))
+        )
 
     @parameterized.expand(all_device_dtype_combos)
     def test_to_primal_to_world_grad(self, device, dtype):
@@ -485,7 +559,9 @@
         grid_pts = torch.randint_like(pts, -100, 100).to(dtype) + torch.randn_like(pts)
         grid_pts.requires_grad = True
 
-        grid = Grid.from_points(pts, vox_size, vox_origin, device=device).dilated_grid(1)
+        grid = Grid.from_points(pts, vox_size, vox_origin, device=device).dilated_grid(
+            1
+        )
 
         pred_world_pts = grid.grid_to_world(grid_pts)
         grad_out = torch.rand_like(pred_world_pts)
@@ -501,8 +577,12 @@
         target_world_pts = (grid_pts * vox_size) + vox_origin
         target_world_pts.backward(grad_out)
 
-        self.assertTrue(torch.allclose(target_world_pts, pred_world_pts, atol=dtype_to_atol(dtype)))
-        self.assertTrue(torch.allclose(grid_pts.grad, pred_grad, atol=dtype_to_atol(dtype)))
+        self.assertTrue(
+            torch.allclose(target_world_pts, pred_world_pts, atol=dtype_to_atol(dtype))
+        )
+        self.assertTrue(
+            torch.allclose(grid_pts.grad, pred_grad, atol=dtype_to_atol(dtype))
+        )
 
     @parameterized.expand(all_device_dtype_combos)
     def test_to_dual_to_world_grad(self, device, dtype):
@@ -513,7 +593,11 @@
         grid_pts = torch.randint_like(pts, -100, 100).to(dtype) + torch.randn_like(pts)
         grid_pts.requires_grad = True
 
-        grid = Grid.from_points(pts, vox_size, vox_origin, device=device).dilated_grid(1).dual_grid()
+        grid = (
+            Grid.from_points(pts, vox_size, vox_origin, device=device)
+            .dilated_grid(1)
+            .dual_grid()
+        )
 
         pred_world_pts = grid.grid_to_world(grid_pts)
         grad_out = torch.rand_like(pred_world_pts)
@@ -529,8 +613,12 @@
         target_world_pts = ((grid_pts - 0.5) * vox_size) + vox_origin
         target_world_pts.backward(grad_out)
 
-        self.assertTrue(torch.allclose(target_world_pts, pred_world_pts, atol=dtype_to_atol(dtype)))
-        self.assertTrue(torch.allclose(grid_pts.grad, pred_grad, atol=dtype_to_atol(dtype)))
+        self.assertTrue(
+            torch.allclose(target_world_pts, pred_world_pts, atol=dtype_to_atol(dtype))
+        )
+        self.assertTrue(
+            torch.allclose(grid_pts.grad, pred_grad, atol=dtype_to_atol(dtype))
+        )
 
     @parameterized.expand(all_device_dtype_combos)
     def test_dual_of_dual_is_primal(self, device, dtype):
@@ -540,7 +628,9 @@
 
         pts = torch.randn(10000, 3).to(device=device, dtype=dtype)
 
-        grid = Grid.from_points(pts, vox_size, vox_origin, device=device).dilated_grid(1)
+        grid = Grid.from_points(pts, vox_size, vox_origin, device=device).dilated_grid(
+            1
+        )
         grid_d = grid.dual_grid()
         grid_dd = grid_d.dual_grid()
 
@@ -555,17 +645,31 @@
         pred_primal_coordinates = grid.world_to_grid(pts)
 
         self.assertTrue(
-            torch.allclose(target_primal_coordinates, pred_primal_coordinates, atol=dtype_to_atol(dtype)),
+            torch.allclose(
+                target_primal_coordinates,
+                pred_primal_coordinates,
+                atol=dtype_to_atol(dtype),
+            ),
             f"Max diff = {torch.max(torch.abs(target_primal_coordinates- pred_primal_coordinates)).item()}",
         )
 
         target_dual_coordinates = ((pts - vox_origin) / vox_size) + 0.5
         pred_dual_coordinates = grid_d.world_to_grid(pts)
-        self.assertTrue(torch.allclose(pred_dual_coordinates, target_dual_coordinates, atol=dtype_to_atol(dtype)))
+        self.assertTrue(
+            torch.allclose(
+                pred_dual_coordinates,
+                target_dual_coordinates,
+                atol=dtype_to_atol(dtype),
+            )
+        )
 
         pred_primal_coordinates_dd = grid_dd.world_to_grid(pts)
         self.assertTrue(
-            torch.allclose(target_primal_coordinates, pred_primal_coordinates_dd, atol=dtype_to_atol(dtype))
+            torch.allclose(
+                target_primal_coordinates,
+                pred_primal_coordinates_dd,
+                atol=dtype_to_atol(dtype),
+            )
         )
 
     @parameterized.expand(all_device_dtype_combos)
@@ -602,13 +706,17 @@
     @parameterized.expand(all_device_dtype_combos)
     def test_coords_in_grid(self, device, _):
         num_inside = 1000 if device == "cpu" else 100_000
-        random_coords = torch.randint(-1024, 1024, (num_inside, 3), dtype=torch.int32).to(device)
+        random_coords = torch.randint(
+            -1024, 1024, (num_inside, 3), dtype=torch.int32
+        ).to(device)
         grid = Grid.from_ijk(random_coords, device=device)
 
         enabled_coords = grid.ijk
         num_outside = 1000 if device == "cpu" else 10_000
 
-        outside_random_coords = torch.randint(2048, 4096, (num_outside, 3), dtype=torch.int32).to(device)
+        outside_random_coords = torch.randint(
+            2048, 4096, (num_outside, 3), dtype=torch.int32
+        ).to(device)
         inside_coords = enabled_coords[:num_inside]
 
         all_coords = torch.cat([outside_random_coords, inside_coords])
@@ -622,12 +730,16 @@
     @parameterized.expand(all_device_dtype_combos)
     def test_points_in_grid(self, device, dtype):
         num_inside = 1000 if device == "cpu" else 100_000
-        random_coords = torch.randint(-1024, 1024, (num_inside, 3), dtype=torch.int32).to(device)
+        random_coords = torch.randint(
+            -1024, 1024, (num_inside, 3), dtype=torch.int32
+        ).to(device)
         grid = Grid.from_ijk(random_coords, device=device)
 
         enabled_coords = grid.ijk
         num_outside = 1000 if device == "cpu" else 10_000
-        outside_random_coords = torch.randint(2048, 4096, (num_outside, 3), dtype=torch.int32).to(device)
+        outside_random_coords = torch.randint(
+            2048, 4096, (num_outside, 3), dtype=torch.int32
+        ).to(device)
         inside_coords = enabled_coords[:num_inside]
 
         all_coords = torch.cat([outside_random_coords, inside_coords])
@@ -644,7 +756,9 @@
     def test_cubes_intersect_grid(self, device, dtype):
         torch.random.manual_seed(0)
 
-        grid, grid_d, p = make_grid_and_point_data(device, dtype, include_boundary_points=True)
+        grid, grid_d, p = make_grid_and_point_data(
+            device, dtype, include_boundary_points=True
+        )
         voxel_size = grid.voxel_size
 
         primal_mask = grid.cubes_in_grid(p)
@@ -659,7 +773,9 @@
     def test_refined_grid(self, device, dtype):
         p = torch.randn(100, 3, device=device, dtype=torch.float)
         vox_size = 0.1
-        grid = Grid.from_points(p, vox_size, (0.0, 0.0, 0.0), device=device).dilated_grid(1)
+        grid = Grid.from_points(
+            p, vox_size, (0.0, 0.0, 0.0), device=device
+        ).dilated_grid(1)
 
         grids = [grid]
         for i in range(2):
@@ -667,7 +783,9 @@
             mask = torch.rand(grids[i].num_voxels, device=device) > 0.5
 
             grids.append(grids[-1].refined_grid(subdiv_factor, mask))
-            self.assertEqual(int(mask.sum().item()) * subdiv_factor**3, grids[-1].num_voxels)
+            self.assertEqual(
+                int(mask.sum().item()) * subdiv_factor**3, grids[-1].num_voxels
+            )
 
         grids = [grid]
         for i, subdiv_factor in enumerate([(2, 2, 1), (3, 2, 2), (1, 1, 3)]):
@@ -709,7 +827,11 @@
 
         expected_ijk_set = set(
             {
-                (expected_ijk[i, 0].item(), expected_ijk[i, 1].item(), expected_ijk[i, 2].item())
+                (
+                    expected_ijk[i, 0].item(),
+                    expected_ijk[i, 1].item(),
+                    expected_ijk[i, 2].item(),
+                )
                 for i in range(expected_ijk.shape[0])
             }
         )
@@ -718,7 +840,11 @@
 
         predicted_ijk_set = set(
             {
-                (predicted_ijk[i, 0].item(), predicted_ijk[i, 1].item(), predicted_ijk[i, 2].item())
+                (
+                    predicted_ijk[i, 0].item(),
+                    predicted_ijk[i, 1].item(),
+                    predicted_ijk[i, 2].item(),
+                )
                 for i in range(predicted_ijk.shape[0])
             }
         )
@@ -749,8 +875,15 @@
             mask = torch.ones(grid.num_voxels, dtype=torch.bool).to(device)
 
             feats_fine, grid_fine = grid.refine(subdiv_factor, feats, mask=mask)
-            self.assertTrue(torch.allclose(grid_fine.voxel_size, grid.voxel_size / subvec))
-            self.assertTrue(torch.allclose(grid_fine.origin, grid.origin - 0.5 * grid_fine.voxel_size * fac_sub_one))
+            self.assertTrue(
+                torch.allclose(grid_fine.voxel_size, grid.voxel_size / subvec)
+            )
+            self.assertTrue(
+                torch.allclose(
+                    grid_fine.origin,
+                    grid.origin - 0.5 * grid_fine.voxel_size * fac_sub_one,
+                )
+            )
 
             fine_to_coarse_ijk = (grid_fine.ijk / subvec).floor()
             fine_to_coarse_idx = grid.ijk_to_index(fine_to_coarse_ijk.to(torch.int32))
@@ -796,8 +929,15 @@
             mask = torch.rand(grid.num_voxels).to(device) > 0.5
 
             feats_fine, grid_fine = grid.refine(subdiv_factor, feats, mask=mask)
-            self.assertTrue(torch.allclose(grid_fine.voxel_size, grid.voxel_size / subvec))
-            self.assertTrue(torch.allclose(grid_fine.origin, grid.origin - 0.5 * grid_fine.voxel_size * fac_sub_one))
+            self.assertTrue(
+                torch.allclose(grid_fine.voxel_size, grid.voxel_size / subvec)
+            )
+            self.assertTrue(
+                torch.allclose(
+                    grid_fine.origin,
+                    grid.origin - 0.5 * grid_fine.voxel_size * fac_sub_one,
+                )
+            )
 
             fine_to_coarse_ijk = (grid_fine.ijk / subvec).floor()
             fine_to_coarse_idx = grid.ijk_to_index(fine_to_coarse_ijk.to(torch.int32))
@@ -811,7 +951,9 @@
 
             feats_grad_thru_subdiv = feats.grad.clone()
             masked_gradients = feats_grad_thru_subdiv[~mask]
-            self.assertTrue(torch.all(masked_gradients == torch.zeros_like(masked_gradients)))
+            self.assertTrue(
+                torch.all(masked_gradients == torch.zeros_like(masked_gradients))
+            )
 
             feats.grad.zero_()
             self.assertTrue(torch.all(feats.grad == torch.zeros_like(feats.grad)))
@@ -823,39 +965,58 @@
             self.assertTrue(torch.all(feats_grad_thru_subdiv == feats.grad))
 
             masked_gradients = feats.grad[~mask]
-            self.assertTrue(torch.all(masked_gradients == torch.zeros_like(masked_gradients)))
+            self.assertTrue(
+                torch.all(masked_gradients == torch.zeros_like(masked_gradients))
+            )
 
     @parameterized.expand(all_device_dtype_combos + bfloat16_combos)
     def test_max_pool(self, device, dtype):
         vox_size = 0.05
         vox_origin = (0.0, 0.0, 0.0)
         gsize = int(1 / vox_size)
-        grid = Grid.from_dense([20, 20, 20], voxel_size=vox_size, origin=vox_origin, device=device)
+        grid = Grid.from_dense(
+            [20, 20, 20], voxel_size=vox_size, origin=vox_origin, device=device
+        )
         assert grid.num_voxels == 20**3
         grid_vals = torch.randn(grid.num_voxels, 3).to(device).to(dtype)
 
         for pool_factor in ((2, 3, 1), 1, 2, 3, 4, 5, 7, 15, 10):
             grid_vals_coarse, grid_coarse = grid.max_pool(pool_factor, grid_vals)
             if isinstance(pool_factor, int):
-                self.assertTrue(torch.allclose(grid_coarse.voxel_size, grid.voxel_size * pool_factor))
                 self.assertTrue(
-                    torch.allclose(grid_coarse.origin, grid.origin + 0.5 * grid.voxel_size * (pool_factor - 1))
-                )
-            else:
-                self.assertTrue(
-                    torch.allclose(grid_coarse.voxel_size, grid.voxel_size * torch.tensor(pool_factor).to(device))
+                    torch.allclose(
+                        grid_coarse.voxel_size, grid.voxel_size * pool_factor
+                    )
                 )
                 self.assertTrue(
                     torch.allclose(
                         grid_coarse.origin,
-                        grid.origin + 0.5 * grid.voxel_size * (torch.tensor(pool_factor) - 1).to(device),
+                        grid.origin + 0.5 * grid.voxel_size * (pool_factor - 1),
+                    )
+                )
+            else:
+                self.assertTrue(
+                    torch.allclose(
+                        grid_coarse.voxel_size,
+                        grid.voxel_size * torch.tensor(pool_factor).to(device),
+                    )
+                )
+                self.assertTrue(
+                    torch.allclose(
+                        grid_coarse.origin,
+                        grid.origin
+                        + 0.5
+                        * grid.voxel_size
+                        * (torch.tensor(pool_factor) - 1).to(device),
                     )
                 )
 
             # Pytorch pooling
             torch_pool_op = torch.nn.MaxPool3d(pool_factor, pool_factor, ceil_mode=True)
             # We compy everything to the CPU because it's noticeably faster to iterate and copy this way
-            grid_vals_t = torch.zeros(gsize, gsize, gsize, 3).to(device="cpu", dtype=dtype)
+            grid_vals_t = torch.zeros(gsize, gsize, gsize, 3).to(
+                device="cpu", dtype=dtype
+            )
             grid_ijk_cpu = grid.ijk.cpu()
             grid_vals_cpu = grid_vals.cpu()
             for i, coord in enumerate(grid_ijk_cpu):
@@ -867,7 +1028,9 @@
             grid_vals_coarse_t_flat = torch.zeros_like(grid_vals_coarse, device="cpu")
             grid_coarse_ijk_cpu = grid_coarse.ijk.cpu()
             for i, coord in enumerate(grid_coarse_ijk_cpu):
-                grid_vals_coarse_t_flat[i] = grid_vals_t_coarse[:, coord[0], coord[1], coord[2]]
+                grid_vals_coarse_t_flat[i] = grid_vals_t_coarse[
+                    :, coord[0], coord[1], coord[2]
+                ]
             grid_vals_coarse_t_flat = grid_vals_coarse_t_flat.to(device)
             self.assertTrue(torch.all(grid_vals_coarse == grid_vals_coarse_t_flat))
 
@@ -1048,19 +1211,29 @@
             return Grid.from_points(rand_pts, vsize, vorigin, device=device)
 
         def build_from_pts_nn(vsize, vorigin):
-            return Grid.from_nearest_voxels_to_points(rand_pts, vsize, vorigin, device=device)
+            return Grid.from_nearest_voxels_to_points(
+                rand_pts, vsize, vorigin, device=device
+            )
 
         def build_from_dense(vsize, vorigin):
-            return Grid.from_dense([10, 10, 10], [0, 0, 0], vsize, vorigin, device=device)
+            return Grid.from_dense(
+                [10, 10, 10], [0, 0, 0], vsize, vorigin, device=device
+            )
 
         vox_size = np.random.rand(3) * 0.2 + 0.05
         vox_origin = torch.rand(3).to(device).to(dtype)
 
         pts = torch.randn(10000, 3).to(device=device, dtype=dtype)
-        grid = Grid.from_points(pts, vox_size, vox_origin, device=device).dilated_grid(1)
-
-        for builder in [build_from_ijk, build_from_pts, build_from_pts_nn, build_from_dense]:
-
+        grid = Grid.from_points(pts, vox_size, vox_origin, device=device).dilated_grid(
+            1
+        )
+
+        for builder in [
+            build_from_ijk,
+            build_from_pts,
+            build_from_pts_nn,
+            build_from_dense,
+        ]:
             # Value error because of negative voxel size
             with self.assertRaises(ValueError):
                 grid = builder(-vox_size, [0.01] * 3)
@@ -1153,7 +1326,6 @@
 
     @parameterized.expand(all_device_dtype_combos)
     def test_no_use_after_free_on_backward(self, device, dtype):
-
         grid, grid_d, p = make_grid_and_point_data(device, dtype)
 
         # Primal
@@ -1273,34 +1445,23 @@
 
     @parameterized.expand(all_device_dtype_combos + bfloat16_combos)
     def test_refine_empty_grid(self, device, dtype):
-        grid = Grid.from_dense([32, 32, 32], [0, 0, 0], voxel_size=1.0 / 32, origin=[0, 0, 0], device=device)
+        grid = Grid.from_dense(
+            [32, 32, 32],
+            [0, 0, 0],
+            voxel_size=1.0 / 32,
+            origin=[0, 0, 0],
+            device=device,
+        )
         values = torch.randn(grid.num_voxels, 17, device=device, dtype=dtype)
-        values, subgrid = grid.refine(1, values, mask=torch.zeros(grid.num_voxels, dtype=torch.bool, device=device))
+        values, subgrid = grid.refine(
+            1,
+            values,
+            mask=torch.zeros(grid.num_voxels, dtype=torch.bool, device=device),
+        )
         self.assertTrue(subgrid.num_voxels == 0)
         self.assertTrue(values.shape[0] == 0)
         self.assertTrue(values.shape[1] == 17)
 
-<<<<<<< HEAD
-=======
-    # @parameterized.expand(all_device_dtype_combos + bfloat16_combos)
-    # def test_conv_empty_grid(self, device, dtype):
-    #     grid = GridBatch(device=device)
-    #     grid.set_from_dense_grid(1, [32, 32, 32], [0, 0, 0], voxel_sizes=1.0 / 32, origins=[0, 0, 0])
-    #     values_in = torch.randn(grid.total_voxels, 17, device=device, dtype=dtype)
-    #     values, subgrid = grid.refine(
-    #         1, values_in, mask=torch.zeros(grid.total_voxels, dtype=torch.bool, device=device)
-    #     )
-    #     self.assertTrue(subgrid.total_voxels == 0)
-    #     self.assertTrue(values.rshape[0] == 0)
-    #     self.assertTrue(values.rshape[1] == 17)
-
-    #     kmap, _ = grid.sparse_conv_kernel_map(3, 1, target_grid=subgrid)
-    #     kmap.build_gather_scatter()
-    #     res = kmap.sparse_conv_3d(values_in, torch.randn(17, 17, 3, 3, 3))
-    #     self.assertTrue(res.rshape[0] == 0)
-    #     self.assertTrue(res.rshape[1] == 17)
-
->>>>>>> 782cc64a
     @parameterized.expand(all_device_dtype_combos)
     def test_zero_voxels_grid_construction(self, device, dtype):
         """Test Grid.from_empty() creates an empty grid with correct properties"""
@@ -1308,13 +1469,17 @@
         grid = Grid.from_zero_voxels()
         self.assertEqual(grid.device.type, "cpu")
         self.assertEqual(grid.num_voxels, 0)
-        self.assertTrue(torch.equal(grid.bbox, torch.zeros(2, 3, dtype=torch.int32, device="cpu")))
+        self.assertTrue(
+            torch.equal(grid.bbox, torch.zeros(2, 3, dtype=torch.int32, device="cpu"))
+        )
 
         # Test with specified device
         grid = Grid.from_zero_voxels(device=device)
         self.assertEqual(grid.device.type, device)
         self.assertEqual(grid.num_voxels, 0)
-        self.assertTrue(torch.equal(grid.bbox, torch.zeros(2, 3, dtype=torch.int32, device=device)))
+        self.assertTrue(
+            torch.equal(grid.bbox, torch.zeros(2, 3, dtype=torch.int32, device=device))
+        )
 
         # Test with torch.device object
         torch_device = torch.device(device)
@@ -1326,22 +1491,51 @@
     def test_bbox_attrs(self, device, dtype):
         grid = Grid.from_zero_voxels(device=device)
         print(f"Empty grid bbox: {grid.bbox}")
-        self.assertTrue(torch.equal(grid.bbox, torch.zeros(2, 3, dtype=torch.float32, device=device)))
-
-        grid = Grid.from_dense([32, 32, 32], [0, 0, 0], voxel_size=1.0 / 32, origin=[0, 0, 0], device=device)
-        self.assertTrue(torch.equal(grid.bbox, torch.tensor([[0, 0, 0], [31, 31, 31]], device=device)))
-        self.assertTrue(torch.equal(grid.dual_bbox, torch.tensor([[0, 0, 0], [32, 32, 32]], device=device)))
+        self.assertTrue(
+            torch.equal(
+                grid.bbox, torch.zeros(2, 3, dtype=torch.float32, device=device)
+            )
+        )
+
+        grid = Grid.from_dense(
+            [32, 32, 32],
+            [0, 0, 0],
+            voxel_size=1.0 / 32,
+            origin=[0, 0, 0],
+            device=device,
+        )
+        self.assertTrue(
+            torch.equal(
+                grid.bbox, torch.tensor([[0, 0, 0], [31, 31, 31]], device=device)
+            )
+        )
+        self.assertTrue(
+            torch.equal(
+                grid.dual_bbox, torch.tensor([[0, 0, 0], [32, 32, 32]], device=device)
+            )
+        )
 
     @parameterized.expand(all_device_dtype_combos)
     def test_clip_grid(self, device, dtype):
-
-        grid = Grid.from_dense([32, 32, 32], [0, 0, 0], voxel_size=1.0 / 32, origin=[0, 0, 0], device=device)
+        grid = Grid.from_dense(
+            [32, 32, 32],
+            [0, 0, 0],
+            voxel_size=1.0 / 32,
+            origin=[0, 0, 0],
+            device=device,
+        )
         values_in = torch.randn(grid.num_voxels, 17, device=device, dtype=dtype)
         clipped_data, clipped_grid = grid.clip(values_in, [0, 0, 0], [5, 5, 5])
         self.assertTrue(clipped_grid.num_voxels == 6**3)
         self.assertTrue(clipped_data.shape[0] == 6**3)
 
-        grid = Grid.from_dense([32, 32, 32], [-2, -2, -2], voxel_size=1.0 / 32, origin=[0, 0, 0], device=device)
+        grid = Grid.from_dense(
+            [32, 32, 32],
+            [-2, -2, -2],
+            voxel_size=1.0 / 32,
+            origin=[0, 0, 0],
+            device=device,
+        )
         values_in = torch.randn(grid.num_voxels, 17, device=device, dtype=dtype)
         clipped_data, clipped_grid = grid.clip(values_in, [-2, -2, -2], [5, 5, 5])
         self.assertTrue(clipped_grid.num_voxels == 8**3)
@@ -1349,8 +1543,20 @@
 
         # Test gradients through clip
         num_features = 17
-        grid = Grid.from_dense([32, 32, 32], [0, 0, 0], voxel_size=1.0 / 32, origin=[0, 0, 0], device=device)
-        features = torch.randn(grid.num_voxels, num_features, device=device, dtype=dtype, requires_grad=True)
+        grid = Grid.from_dense(
+            [32, 32, 32],
+            [0, 0, 0],
+            voxel_size=1.0 / 32,
+            origin=[0, 0, 0],
+            device=device,
+        )
+        features = torch.randn(
+            grid.num_voxels,
+            num_features,
+            device=device,
+            dtype=dtype,
+            requires_grad=True,
+        )
 
         clipped_features, clipped_grid = grid.clip(features, [0, 0, 0], [5, 5, 5])
 
@@ -1366,7 +1572,9 @@
 
         ijk_clip_mask = torch.all(grid.ijk <= 5, 1)
 
-        loss = (features[ijk_clip_mask.repeat(num_features, 1).swapaxes(0, 1)].pow(3)).sum()
+        loss = (
+            features[ijk_clip_mask.repeat(num_features, 1).swapaxes(0, 1)].pow(3)
+        ).sum()
         loss.backward()
         self.assertTrue(torch.equal(clipped_features_grad, features.grad))
 
@@ -1375,21 +1583,29 @@
         vox_size = np.random.rand() * 0.1 + 0.05
         vox_origin = torch.rand(3).to(dtype).to(device)
 
-        pts = torch.randn(np.random.randint(100_000, 300_000), 3).to(device=device, dtype=dtype)
+        pts = torch.randn(np.random.randint(100_000, 300_000), 3).to(
+            device=device, dtype=dtype
+        )
         grid = Grid.from_points(pts, vox_size, vox_origin, device=device)
         dual_grid = grid.dual_grid()
 
         neighbors = grid.neighbor_indexes(dual_grid.ijk, 1)
         inner_mask = torch.all(neighbors[:, 1:, 1:, 1:].reshape(-1, 8) != -1, dim=-1)
         inner_ijk = dual_grid.ijk[inner_mask]
-        dual_inner = Grid.from_ijk(inner_ijk, voxel_size=vox_size, origin=vox_origin, device=device)
+        dual_inner = Grid.from_ijk(
+            inner_ijk, voxel_size=vox_size, origin=vox_origin, device=device
+        )
 
         dual_outer_with_skip = grid.dual_grid(exclude_border=True)
 
         ijk1 = dual_inner.ijk
         ijk2 = dual_outer_with_skip.ijk
-        ijk1_i = set([tuple(ijk1[j].cpu().numpy().tolist()) for j in range(ijk1.shape[0])])
-        ijk2_i = set([tuple(ijk2[j].cpu().numpy().tolist()) for j in range(ijk2.shape[0])])
+        ijk1_i = set(
+            [tuple(ijk1[j].cpu().numpy().tolist()) for j in range(ijk1.shape[0])]
+        )
+        ijk2_i = set(
+            [tuple(ijk2[j].cpu().numpy().tolist()) for j in range(ijk2.shape[0])]
+        )
         self.assertTrue(ijk1_i == ijk2_i)
 
 
